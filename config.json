{
    "contractAddress": "0x0Ba45A8b5d5575935B8158a88C631E9F9C95a2e5",
    "nodeURL": "https://mainnet.infura.io/v3/API_KEY",
    "databaseURL": "http://localhost:7545",
    "publicAddress": "0x0000000000000000000000000000000000000000",
    "privateKey": "A000000000000000000000000000000000000000000000000000000000000000",
    "serverHost": "localhost",
    "serverPort": 5000,
<<<<<<< HEAD
    "ethClientTimeout": 3000,
    "trackerCycle": 10,
    "requestData": 0,
    "gasMultiplier": 1,
    "gasMax": 10,
    "useGPU": false,
    "trackers": [
        "balance",
        "currentVariables",
        "disputeStatus",
        "gas",
        "top50",
        "tributeBalance",
        "indexers"
    ],
=======
    "gasMax": 10,
>>>>>>> 693fb272
    "dbFile": "/tellorDB"
}<|MERGE_RESOLUTION|>--- conflicted
+++ resolved
@@ -6,24 +6,6 @@
     "privateKey": "A000000000000000000000000000000000000000000000000000000000000000",
     "serverHost": "localhost",
     "serverPort": 5000,
-<<<<<<< HEAD
-    "ethClientTimeout": 3000,
-    "trackerCycle": 10,
-    "requestData": 0,
-    "gasMultiplier": 1,
     "gasMax": 10,
-    "useGPU": false,
-    "trackers": [
-        "balance",
-        "currentVariables",
-        "disputeStatus",
-        "gas",
-        "top50",
-        "tributeBalance",
-        "indexers"
-    ],
-=======
-    "gasMax": 10,
->>>>>>> 693fb272
     "dbFile": "/tellorDB"
 }