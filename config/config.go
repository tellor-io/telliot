--- conflicted
+++ resolved
@@ -77,12 +77,7 @@
 	EnablePoolWorker             bool                  `json:"enablePoolWorker"`
 	Worker                       string                `json:"worker"`
 	PoolURL                      string                `json:"poolURL"`
-<<<<<<< HEAD
 	PSRFolder                    string                `json:"psrFolder"`
-=======
-	PoolJobDuration              Duration              `json:"poolJobDuration"`
-	IndexFolder                    string               `json:"indexFolder"`
->>>>>>> 542809fc
 	DisputeTimeDelta             Duration              `json:"disputeTimeDelta"` //ignore data further than this away from the value we are checking
 	DisputeThreshold             float64               `json:"disputeThreshold"` //maximum allowed relative difference between observed and submitted value
 
