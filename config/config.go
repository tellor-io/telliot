// Copyright (c) The Tellor Authors.
// Licensed under the MIT License.

package config

import (
	"encoding/hex"
	"encoding/json"
	"fmt"
	"io/ioutil"
	"os"
	"strings"
	"time"

	"github.com/joho/godotenv"
)

// Unfortunate hack to enable json parsing of human readable time strings
// see https://github.com/golang/go/issues/10275
// code from https://stackoverflow.com/questions/48050945/how-to-unmarshal-json-into-durations.
type Duration struct {
	time.Duration
}

func (d *Duration) UnmarshalJSON(b []byte) error {
	var v interface{}
	if err := json.Unmarshal(b, &v); err != nil {
		return err
	}
	switch value := v.(type) {
	case float64:
		d.Duration = time.Duration(value * float64(time.Second))
		return nil
	case string:
		dur, err := time.ParseDuration(value)
		if err != nil {
			return err
		}
		d.Duration = dur
		return nil
	default:
		return fmt.Errorf("invalid duration")
	}
}

type GPUConfig struct {
	// GroupSize defines the number of threads in a workgroup.
	GroupSize int `json:"groupSize"`
	// Groups defines total number of threads.
	Groups int `json:"groups"`
	// Count defines the number of iterations within a thread.
	Count uint32 `json:"count"`

	Disabled bool `json:"disabled"`
}

// Config holds global config info derived from config.json.
type Config struct {
	ContractAddress              string                `json:"contractAddress"`
	NodeURL                      string                `json:"nodeURL"`
	DatabaseURL                  string                `json:"databaseURL"`
	PublicAddress                string                `json:"publicAddress"`
	EthClientTimeout             uint                  `json:"ethClientTimeout"`
	TrackerSleepCycle            Duration              `json:"trackerCycle"`
	Trackers                     map[string]bool       `json:"trackers"`
	DBFile                       string                `json:"dbFile"`
	ServerHost                   string                `json:"serverHost"`
	ServerPort                   uint                  `json:"serverPort"`
	FetchTimeout                 Duration              `json:"fetchTimeout"`
	RequestData                  uint                  `json:"requestData"`
	MinConfidence                float64               `json:"minConfidence"`
	RequestDataInterval          Duration              `json:"requestDataInterval"`
	RequestTips                  int64                 `json:"requestTips"`
	MiningInterruptCheckInterval Duration              `json:"miningInterruptCheckInterval"`
	GasMultiplier                float32               `json:"gasMultiplier"`
	GasMax                       uint                  `json:"gasMax"`
	NumProcessors                int                   `json:"numProcessors"`
	Heartbeat                    Duration              `json:"heartbeat"`
	ServerWhitelist              []string              `json:"serverWhitelist"`
	GPUConfig                    map[string]*GPUConfig `json:"gpuConfig"`
	EnablePoolWorker             bool                  `json:"enablePoolWorker"`
	Worker                       string                `json:"worker"`
	Password                     string                `json:"password"`
	PoolURL                      string                `json:"poolURL"`
	IndexFolder                  string                `json:"indexFolder"`
<<<<<<< HEAD
	DisputeTimeDelta             Duration              `json:"disputeTimeDelta"` // Ignore data further than this away from the value we are checking
	DisputeThreshold             float64               `json:"disputeThreshold"` // Maximum allowed relative difference between observed and submitted value

	// Config parameters excluded from the json config file
	PrivateKey string `json:"privateKey"`
}

const defaultTimeout = 30 * time.Second // 30 second fetch timeout

const defaultRequestInterval = 30 * time.Second // 30 seconds between data requests (0-value tipping)
const defaultMiningInterrupt = 15 * time.Second // Every 15 seconds, check for new challenges that could interrupt current mining
const defaultCores = 2

const defaultHeartbeat = 15 * time.Second // Check miner speed every 10 ^ 8 cycles
var (
	config *Config
)

const defaultTrackerInterval = 30 * time.Second

const DefaultMaxCheckTimeDelta = 5 * time.Minute

// DefaultDisputeThreshold is the threshold in percentage of the expected value.
const DefaultDisputeThreshold = 0.01
=======
	DisputeTimeDelta             Duration              `json:"disputeTimeDelta"` //ignore data further than this away from the value we are checking
	DisputeThreshold             float64               `json:"disputeThreshold"` //maximum allowed relative difference between observed and submitted value

	//config parameters excluded from the json config file
	PrivateKey string `json:"privateKey"`
}

var config = Config{
	GasMax:                       10,
	GasMultiplier:                1,
	MinConfidence:                0.2,
	DisputeThreshold:             0.01,
	Heartbeat:                    Duration{15 * time.Second},
	MiningInterruptCheckInterval: Duration{15 * time.Second},
	RequestDataInterval:          Duration{30 * time.Second},
	FetchTimeout:                 Duration{30 * time.Second},
	TrackerSleepCycle:            Duration{30 * time.Second},
	DisputeTimeDelta:             Duration{5 * time.Minute},
	NumProcessors:                2,
	EthClientTimeout:             3000,
	Trackers: map[string]bool{
		"newCurrentVariables": true,
		"timeOut":             true,
		"balance":             true,
		"currentVariables":    true,
		"disputeStatus":       true,
		"gas":                 true,
		"tributeBalance":      true,
		"indexers":            true,
		"disputeChecker":      false,
	},
}
>>>>>>> 693fb272

const PrivateKeyEnvName = "ETH_PRIVATE_KEY"

// ParseConfig and set a shared config entry.
func ParseConfig(path string) error {
	data, err := ioutil.ReadFile(path)
	if err != nil {
		return fmt.Errorf("failed to open config file %s: %v", path, err)
	}

	return ParseConfigBytes(data)
}

func ParseConfigBytes(data []byte) error {
	err := json.Unmarshal(data, &config)
	if err != nil {
		return fmt.Errorf("failed to parse json: %s", err.Error())
	}
<<<<<<< HEAD

	// Check if the env is already set, only try loading .env if its not there
=======
	//check if the env is already set, only try loading .env if its not there
>>>>>>> 693fb272
	if config.PrivateKey == "" {
		// Load the env
		err = godotenv.Load()
		if err != nil {
			return fmt.Errorf("error reading .env file: %v", err.Error())
		}

		config.PrivateKey = os.Getenv(PrivateKeyEnvName)
		if config.PrivateKey == "" {
			return fmt.Errorf("missing ethereum wallet private key environment variable '%s'", PrivateKeyEnvName)
		}
	}

	if len(config.ServerWhitelist) == 0 {
		if strings.Contains(config.PublicAddress, "0x") {
			config.ServerWhitelist = append(config.ServerWhitelist, config.PublicAddress)
		} else {
			config.ServerWhitelist = append(config.ServerWhitelist, "0x"+config.PublicAddress)
		}
	}

	config.PrivateKey = strings.ToLower(strings.ReplaceAll(config.PrivateKey, "0x", ""))
	config.PublicAddress = strings.ToLower(strings.ReplaceAll(config.PublicAddress, "0x", ""))

	err = validateConfig(&config)
	if err != nil {
		return fmt.Errorf("validation failed: %s", err)
	}
	return nil
}

func validateConfig(cfg *Config) error {
	b, err := hex.DecodeString(cfg.PublicAddress)
	if err != nil || len(b) != 20 {
		return fmt.Errorf("expecting 40 hex character public address, got \"%s\"", cfg.PublicAddress)
	}
	if cfg.EnablePoolWorker {
		if len(cfg.Worker) == 0 {
			return fmt.Errorf("worker name required for pool")
		}
		if len(cfg.Password) == 0 {
			return fmt.Errorf("password name required for pool")
		}
	} else {
		b, err = hex.DecodeString(cfg.PrivateKey)
		if err != nil || len(b) != 32 {
			return fmt.Errorf("expecting 64 hex character private key, got \"%s\"", cfg.PrivateKey)
		}
		if len(cfg.ContractAddress) != 42 {
			return fmt.Errorf("expecting 40 hex character contract address, got \"%s\"", cfg.ContractAddress)
		}
		b, err = hex.DecodeString(cfg.ContractAddress[2:])
		if err != nil || len(b) != 20 {
			return fmt.Errorf("expecting 40 hex character contract address, got \"%s\"", cfg.ContractAddress)
		}

		if cfg.GasMultiplier < 0 || cfg.GasMultiplier > 20 {
			return fmt.Errorf("gas multiplier out of range [0, 20] %f", cfg.GasMultiplier)
		}
	}

	for name, gpuConfig := range cfg.GPUConfig {
		if gpuConfig.Disabled {
			continue
		}
		if gpuConfig.Count == 0 {
			return fmt.Errorf("gpu '%s' requires 'count' > 0", name)
		}
		if gpuConfig.GroupSize == 0 {
			return fmt.Errorf("gpu '%s' requires 'groupSize' > 0", name)
		}
		if gpuConfig.Groups == 0 {
			return fmt.Errorf("gpu '%s' requires 'groups' > 0", name)
		}
	}

	return nil
}

// GetConfig returns a shared instance of config.
func GetConfig() *Config {
	return &config
}<|MERGE_RESOLUTION|>--- conflicted
+++ resolved
@@ -83,36 +83,10 @@
 	Password                     string                `json:"password"`
 	PoolURL                      string                `json:"poolURL"`
 	IndexFolder                  string                `json:"indexFolder"`
-<<<<<<< HEAD
-	DisputeTimeDelta             Duration              `json:"disputeTimeDelta"` // Ignore data further than this away from the value we are checking
-	DisputeThreshold             float64               `json:"disputeThreshold"` // Maximum allowed relative difference between observed and submitted value
-
-	// Config parameters excluded from the json config file
-	PrivateKey string `json:"privateKey"`
-}
-
-const defaultTimeout = 30 * time.Second // 30 second fetch timeout
-
-const defaultRequestInterval = 30 * time.Second // 30 seconds between data requests (0-value tipping)
-const defaultMiningInterrupt = 15 * time.Second // Every 15 seconds, check for new challenges that could interrupt current mining
-const defaultCores = 2
-
-const defaultHeartbeat = 15 * time.Second // Check miner speed every 10 ^ 8 cycles
-var (
-	config *Config
-)
-
-const defaultTrackerInterval = 30 * time.Second
-
-const DefaultMaxCheckTimeDelta = 5 * time.Minute
-
-// DefaultDisputeThreshold is the threshold in percentage of the expected value.
-const DefaultDisputeThreshold = 0.01
-=======
-	DisputeTimeDelta             Duration              `json:"disputeTimeDelta"` //ignore data further than this away from the value we are checking
-	DisputeThreshold             float64               `json:"disputeThreshold"` //maximum allowed relative difference between observed and submitted value
-
-	//config parameters excluded from the json config file
+	DisputeTimeDelta             Duration              `json:"disputeTimeDelta"` // Ignore data further than this away from the value we are checking.
+	DisputeThreshold             float64               `json:"disputeThreshold"` // Maximum allowed relative difference between observed and submitted value.
+
+	// Config parameters excluded from the json config file.
 	PrivateKey string `json:"privateKey"`
 }
 
@@ -141,7 +115,6 @@
 		"disputeChecker":      false,
 	},
 }
->>>>>>> 693fb272
 
 const PrivateKeyEnvName = "ETH_PRIVATE_KEY"
 
@@ -160,12 +133,7 @@
 	if err != nil {
 		return fmt.Errorf("failed to parse json: %s", err.Error())
 	}
-<<<<<<< HEAD
-
-	// Check if the env is already set, only try loading .env if its not there
-=======
-	//check if the env is already set, only try loading .env if its not there
->>>>>>> 693fb272
+	// Check if the env is already set, only try loading .env if its not there.
 	if config.PrivateKey == "" {
 		// Load the env
 		err = godotenv.Load()
