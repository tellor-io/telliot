// Copyright (c) The Tellor Authors.
// Licensed under the MIT License.

package main

import (
	"bytes"
	"context"
	"crypto/ecdsa"
	"fmt"
	"math/big"
	"os"
	"os/signal"
	"time"

	"github.com/ethereum/go-ethereum/common"
	"github.com/ethereum/go-ethereum/common/hexutil"
	"github.com/ethereum/go-ethereum/crypto"
	"github.com/go-kit/kit/log"
	"github.com/go-kit/kit/log/level"
	cli "github.com/jawher/mow.cli"
	tellorCommon "github.com/tellor-io/TellorMiner/pkg/common"
	"github.com/tellor-io/TellorMiner/pkg/config"
	"github.com/tellor-io/TellorMiner/pkg/contracts/getter"
	"github.com/tellor-io/TellorMiner/pkg/contracts/tellor"
	"github.com/tellor-io/TellorMiner/pkg/db"
	"github.com/tellor-io/TellorMiner/pkg/ops"
	"github.com/tellor-io/TellorMiner/pkg/rpc"
)

var ctx context.Context

func setupLogger(logLevel string) log.Logger {
	var lvl level.Option
	switch logLevel {
	case "error":
		lvl = level.AllowError()
	case "warn":
		lvl = level.AllowWarn()
	case "info":
		lvl = level.AllowInfo()
	case "debug":
		lvl = level.AllowDebug()
	default:
		panic("unexpected log level")
	}

	logger := log.NewLogfmtLogger(log.NewSyncWriter(os.Stderr))
	logger = level.NewFilter(logger, lvl)

	return log.With(logger, "ts", log.DefaultTimestampUTC, "caller", log.DefaultCaller)
}

func ErrorHandler(err error, operation string) {
	if err != nil {
		fmt.Fprintf(os.Stderr, "%s failed: %s\n", operation, err.Error())
		cli.Exit(-1)
	}
}

func buildContext() error {
	cfg := config.GetConfig()

	if !cfg.EnablePoolWorker {
		// Create an rpc client
		client, err := rpc.NewClient(cfg.NodeURL)
		if err != nil {
			return fmt.Errorf("Couldn't create client instance")
		}
		// Create an instance of the tellor master contract for on-chain interactions
		contractAddress := common.HexToAddress(cfg.ContractAddress)
		contractTellorInstance, err := tellor.NewTellor(contractAddress, client)
		if err != nil {
			return fmt.Errorf("Couldn't create Tellor Master instance")
		}
<<<<<<< HEAD
		transactorInstance, err := contracts1.NewTellorTransactor(contractAddress, client)
		if err != nil {
			return fmt.Errorf("Couldn't create transactor contract instance")
		}
		newTellorInstance, err := contracts2.NewTellor(contractAddress, client)
		if err != nil {
			return fmt.Errorf("Couldn't create New Tellor instance")
		}
		newTransactorInstance, err := contracts2.NewTellorTransactor(contractAddress, client)
=======
		contractGetterInstance, err := getter.NewTellorGetters(contractAddress, client)
>>>>>>> 126b3426
		if err != nil {
			return fmt.Errorf("Couldn't create New Tellor transactor instance")
		}

		ctx = context.WithValue(context.Background(), tellorCommon.ClientContextKey, client)
		ctx = context.WithValue(ctx, tellorCommon.ContractAddress, contractAddress)
		ctx = context.WithValue(ctx, tellorCommon.ContractsTellorContextKey, contractTellorInstance)
		ctx = context.WithValue(ctx, tellorCommon.ContractsGetterContextKey, contractGetterInstance)

		privateKey, err := crypto.HexToECDSA(cfg.PrivateKey)
		if err != nil {
			return fmt.Errorf("problem getting private key: %s", err.Error())
		}
		ctx = context.WithValue(ctx, tellorCommon.PrivateKey, privateKey)

		publicKey := privateKey.Public()
		publicKeyECDSA, ok := publicKey.(*ecdsa.PublicKey)
		if !ok {
			return fmt.Errorf("error casting public key to ECDSA")
		}

		publicAddress := crypto.PubkeyToAddress(*publicKeyECDSA)
		ctx = context.WithValue(ctx, tellorCommon.PublicAddress, publicAddress)

		// Issue #55, halt if client is still syncing with Ethereum network
		s, err := client.IsSyncing(ctx)
		if err != nil {
			return fmt.Errorf("could not determine if Ethereum client is syncing: %v\n", err)
		}
		if s {
			return fmt.Errorf("ethereum node is still syncing with the network")
		}
	}
	return nil
}

func AddDBToCtx(remote bool) error {
	cfg := config.GetConfig()
	// Create a db instance
	os.RemoveAll(cfg.DBFile)
	DB, err := db.Open(cfg.DBFile)
	if err != nil {
		return fmt.Errorf("Error opening DB: %v\n", err)
	}

	var dataProxy db.DataServerProxy
	if remote {
		proxy, err := db.OpenRemoteDB(DB)
		if err != nil {
			return fmt.Errorf("Error remote DB: %v\n", err)

		}
		dataProxy = proxy
	} else {
		proxy, err := db.OpenLocalProxy(DB)
		if err != nil {
			return fmt.Errorf("Error opening local DB: %v\n", err)

		}
		dataProxy = proxy
	}
	ctx = context.WithValue(ctx, tellorCommon.DataProxyKey, dataProxy)
	ctx = context.WithValue(ctx, tellorCommon.DBContextKey, DB)
	return nil
}

var GitTag string
var GitHash string

const versionMessage = `
    The official Tellor Miner %s (%s)
    -----------------------------------------
	Website: https://tellor.io
	Github:  https://github.com/tellor-io/TellorMiner
`

func App() *cli.Cli {

	app := cli.App("TellorMiner", "The tellor.io official miner")

	// App wide config options
	configPath := app.StringOpt("config", "configs/config.json", "Path to the primary JSON config file")
	logLevel := app.StringOpt("logLevel", "Error", "The level of log messages")

	logger := setupLogger(*logLevel)
	// This will get run before any of the commands
	app.Before = func() {
		ErrorHandler(config.ParseConfig(*configPath), "parsing config file")
		ErrorHandler(buildContext(), "building context")
	}

	versionMessage := fmt.Sprintf(versionMessage, GitTag, GitHash)
	app.Version("version", versionMessage)

	app.Command("stake", "staking operations", stakeCmd(logger))
	app.Command("transfer", "send TRB to address", moveCmd(ops.Transfer, logger))
	app.Command("approve", "approve TRB to address", moveCmd(ops.Approve, logger))
	app.Command("balance", "check balance of address", balanceCmd)
	app.Command("dispute", "dispute operations", disputeCmd(logger))
	app.Command("mine", "mine for TRB", mineCmd(logger))
	app.Command("dataserver", "start an independent dataserver", dataserverCmd(logger))
	return app
}

func stakeCmd(logger log.Logger) func(*cli.Cmd) {
	return func(cmd *cli.Cmd) {
		cmd.Command("deposit", "deposit TRB stake", simpleCmd(ops.Deposit, logger))
		cmd.Command("withdraw", "withdraw TRB stake", simpleCmd(ops.WithdrawStake, logger))
		cmd.Command("request", "request to withdraw TRB stake", simpleCmd(ops.RequestStakingWithdraw, logger))
		cmd.Command("status", "show current staking status", simpleCmd(ops.ShowStatus, logger))
	}
}

func simpleCmd(f func(context.Context, log.Logger) error, logger log.Logger) func(*cli.Cmd) {
	return func(cmd *cli.Cmd) {
		cmd.Action = func() {
			ErrorHandler(f(ctx, logger), "")
		}
	}
}

func moveCmd(f func(context.Context, log.Logger, common.Address, *big.Int) error, logger log.Logger) func(*cli.Cmd) {
	return func(cmd *cli.Cmd) {
		amt := TRBAmount{}
		addr := ETHAddress{}
		cmd.VarArg("AMOUNT", &amt, "amount to transfer")
		cmd.VarArg("ADDRESS", &addr, "ethereum public address")
		cmd.Action = func() {
			ErrorHandler(f(ctx, logger, addr.addr, amt.Int), "move")
		}
	}
}

func balanceCmd(cmd *cli.Cmd) {
	addr := ETHAddress{}
	cmd.VarArg("ADDRESS", &addr, "ethereum public address")
	cmd.Spec = "[ADDRESS]"
	cmd.Action = func() {
		var zero [20]byte
		if bytes.Equal(addr.addr.Bytes(), zero[:]) {
			addr.addr = ctx.Value(tellorCommon.PublicAddress).(common.Address)
		}
		ErrorHandler(ops.Balance(ctx, addr.addr), "checking balance")
	}
}

func disputeCmd(logger log.Logger) func(*cli.Cmd) {
	return func(cmd *cli.Cmd) {
		cmd.Command("vote", "vote on an active dispute", voteCmd)
		cmd.Command("new", "start a new dispute", newDisputeCmd)
		cmd.Command("show", "show existing disputes", simpleCmd(ops.List, logger))
	}
}

func voteCmd(cmd *cli.Cmd) {
	disputeID := EthereumInt{}
	cmd.VarArg("DISPUTE_ID", &disputeID, "dispute id")
	supports := cmd.BoolArg("SUPPORT", false, "do you support the dispute? (true|false)")
	cmd.Action = func() {
		ErrorHandler(ops.Vote(disputeID.Int, *supports, ctx), "vote")
	}
}

func newDisputeCmd(cmd *cli.Cmd) {
	requestID := EthereumInt{}
	timestamp := EthereumInt{}
	minerIndex := EthereumInt{}
	cmd.VarArg("REQUEST_ID", &requestID, "request id")
	cmd.VarArg("TIMESTAMP", &timestamp, "timestamp")
	cmd.VarArg("MINER_INDEX", &minerIndex, "miner to dispute (0-4)")
	cmd.Action = func() {
		ErrorHandler(ops.Dispute(requestID.Int, timestamp.Int, minerIndex.Int, ctx), "new dipsute")
	}
}

func mineCmd(logger log.Logger) func(*cli.Cmd) {
	return func(cmd *cli.Cmd) {
		remoteDS := cmd.BoolOpt("remote r", false, "connect to remote dataserver")
		cmd.Action = func() {
			// Create os kill sig listener.
			c := make(chan os.Signal, 1)
			signal.Notify(c, os.Interrupt)
			exitChannels := make([]*chan os.Signal, 0)

			cfg := config.GetConfig()
			var ds *ops.DataServerOps
			if !cfg.EnablePoolWorker {
				ErrorHandler(AddDBToCtx(*remoteDS), "initializing database")
				if !*remoteDS {
					ch := make(chan os.Signal)
					exitChannels = append(exitChannels, &ch)

					var err error
					ds, err = ops.CreateDataServerOps(ctx, logger, ch)
					if err != nil {
						level.Error(logger).Log("msg", "error creating data server", "err", err)
						os.Exit(1)
					}
					// Start and wait for it to be ready.
					if err := ds.Start(ctx, logger); err != nil {
						level.Error(logger).Log("msg", "error starting data server", "err", err)
					}
					<-ds.Ready()
				}
			}
			// Start miner
			DB := ctx.Value(tellorCommon.DataProxyKey).(db.DataServerProxy)
			v, err := DB.Get(db.DisputeStatusKey)
			if err != nil {
				level.Warn(logger).Log("info", "could not get dispute status. Check if staked")
			}
			status, _ := hexutil.DecodeBig(string(v))
			if status.Cmp(big.NewInt(1)) != 0 {
				level.Error(logger).Log("msg", "Miner is not able to mine with status", "status", status, "info", "Stopping all mining immediately")
				os.Exit(1)
			}
			ch := make(chan os.Signal)
			exitChannels = append(exitChannels, &ch)
			miner, err := ops.CreateMiningManager(ctx, ch, ops.NewSubmitter())
			if err != nil {
				level.Error(logger).Log("msg", "unable to create miner", "err", err)
				os.Exit(1)
			}
			miner.Start(ctx)

			// Wait for kill sig.
			<-c
			// Then notify exit channels.
			for _, ch := range exitChannels {
				*ch <- os.Interrupt
			}
			cnt := 0
			start := time.Now()
			for {
				cnt++
				dsStopped := false
				minerStopped := false

				if ds != nil {
					dsStopped = !ds.Running
				} else {
					dsStopped = true
				}

				if miner != nil {
					minerStopped = !miner.Running
				} else {
					minerStopped = true
				}

				if !dsStopped && !minerStopped && cnt > 60 {
					level.Warn(logger).Log("msg", "Taking longer than expected to stop operations", "waited", time.Since(start))
				} else if dsStopped && minerStopped {
					break
				}
				time.Sleep(500 * time.Millisecond)
			}
			level.Info(logger).Log("msg", "Main shutdown complete")
		}
	}
}

func dataserverCmd(logger log.Logger) func(*cli.Cmd) {
	return func(cmd *cli.Cmd) {
		cmd.Action = func() {
			// Create os kill sig listener.
			c := make(chan os.Signal, 1)
			signal.Notify(c, os.Interrupt)

			var ds *ops.DataServerOps
			ErrorHandler(AddDBToCtx(true), "initializing database")
			ch := make(chan os.Signal)
			var err error
			ds, err = ops.CreateDataServerOps(ctx, logger, ch)
			if err != nil {
				level.Error(logger).Log("msg", "error creating data server", "err", err)
				os.Exit(1)
			}
			// Start and wait for it to be ready
			if err := ds.Start(ctx, logger); err != nil {
				//Should we do this here or pass it down to errorhandler func for consistency?
				level.Error(logger).Log("msg", "error starting data server", "err", err)
				os.Exit(1)
			}
			<-ds.Ready()

			// Wait for kill sig.
			<-c
			// Notify exit channels.
			ch <- os.Interrupt

			cnt := 0
			start := time.Now()
			for {
				cnt++
				dsStopped := false

				if ds != nil {
					dsStopped = !ds.Running
				} else {
					dsStopped = true
				}

				if !dsStopped && cnt > 60 {
					level.Warn(logger).Log("msg", "Taking longer than expected to stop operations", "waited", time.Since(start))
				} else if dsStopped {
					break
				}
				time.Sleep(500 * time.Millisecond)
			}
			level.Info(logger).Log("msg", "Main shutdown complete")
		}

	}
}

func main() {
	// Programming is easy. Just create an App() and run it!!!!!
	app := App()
	err := app.Run(os.Args)
	if err != nil {
		fmt.Fprintf(os.Stderr, "app.Run failed: %v\n", err)
	}
}<|MERGE_RESOLUTION|>--- conflicted
+++ resolved
@@ -73,19 +73,9 @@
 		if err != nil {
 			return fmt.Errorf("Couldn't create Tellor Master instance")
 		}
-<<<<<<< HEAD
-		transactorInstance, err := contracts1.NewTellorTransactor(contractAddress, client)
-		if err != nil {
-			return fmt.Errorf("Couldn't create transactor contract instance")
-		}
-		newTellorInstance, err := contracts2.NewTellor(contractAddress, client)
-		if err != nil {
-			return fmt.Errorf("Couldn't create New Tellor instance")
-		}
-		newTransactorInstance, err := contracts2.NewTellorTransactor(contractAddress, client)
-=======
+
 		contractGetterInstance, err := getter.NewTellorGetters(contractAddress, client)
->>>>>>> 126b3426
+
 		if err != nil {
 			return fmt.Errorf("Couldn't create New Tellor transactor instance")
 		}
