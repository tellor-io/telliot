{
    "contractAddress": "0xFe41Cb708CD98C5B20423433309E55b53F79134a",
    "nodeURL": "https://mainnet.infura.io/v3/API_KEY",
    "databaseURL": "http://localhost:7545",
    "publicAddress": "0x0000000000000000000000000000000000000000",
    "privateKey": "A000000000000000000000000000000000000000000000000000000000000000",
    "serverHost": "localhost",
    "serverPort": 5000,
    "gasMax": 10,
    "dbFile": "/tellorDB",
<<<<<<< HEAD
    "confgFolder": "configs",
    "paidApis": {
        "vixeod": ["json(https://www.quandl.com/api/v3/datasets/CHRIS/CBOE_VX1.json?api_key=28exxxxxxxxxxxxx).dataset.data.0.4"]
    }
=======
    "configFolder": "/configs"
>>>>>>> f30bd3ff
}<|MERGE_RESOLUTION|>--- conflicted
+++ resolved
@@ -8,12 +8,8 @@
     "serverPort": 5000,
     "gasMax": 10,
     "dbFile": "/tellorDB",
-<<<<<<< HEAD
-    "confgFolder": "configs",
     "paidApis": {
         "vixeod": ["json(https://www.quandl.com/api/v3/datasets/CHRIS/CBOE_VX1.json?api_key=28exxxxxxxxxxxxx).dataset.data.0.4"]
     }
-=======
     "configFolder": "/configs"
->>>>>>> f30bd3ff
 }