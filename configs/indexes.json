{
    "ALGO/USD": [
        {
            "URL": "https://api.binance.com/api/v1/klines?symbol=ALGOUSDT&interval=1d&limit=1",
            "param": "$[0][4]"
        }
    ],
    "AMPL/BTC": [
        {
            "URL": "https://api-pub.bitfinex.com/v2/tickers?symbols=tAMPBTC",
            "param": "$[0][7,8]"
        }
    ],
    "AMPL/USD": [
        {
            "URL": "https://api.coingecko.com/api/v3/simple/price?ids=ampleforth&vs_currencies=usd",
            "param": "$.ampleforth.usd"
        },
        {
            "URL": "https://api-pub.bitfinex.com/v2/tickers?symbols=tAMPUST",
            "param": "$[0][7,8]"
        },
        {
            "URL": "https://api-pub.bitfinex.com/v2/tickers?symbols=tAMPUSD",
            "param": "$[0][7,8]"
        },
        {
            "URL": "https://min-api.cryptocompare.com/data/price?fsym=AMPL&tsyms=USD",
            "param": "$.USD"
        }
    ],
    "AMPL/USDC": [
        {
          "URL": "Mainnet:0x7860e28ebfb8ae052bfe279c07ac5d94c9cd2937,Rinkeby:0x7Ce90580beC5Fc55b1Cb51926151E00cF1544C80",
          "type": "ethereum",
          "parser": "Balancer"
        }
    ],
    "AMPL/ETH": [
        {
<<<<<<< HEAD
            "URL": "Mainnet:0xc5be99a02c6857f9eac67bbce58df5572498f40c,Rinkeby:0x7e62a502232f1feB77Adf8b8ca023cc9fB133418",
            "type": "ethereum",
            "parser": "Uniswap"
=======
          "URL": "Mainnet:0xc5be99a02c6857f9eac67bbce58df5572498f40c,Rinkeby:0x6dFd19363709f6245a7e7A74eA66e5c59dF9360F",
          "type": "ethereum",
          "parser": "Uniswap"
>>>>>>> 51adfb2e
        }
    ],
    "ATOM/USD": [
        {
            "URL": "https://api.binance.com/api/v1/klines?symbol=ATOMUSDT&interval=1d&limit=1",
            "param": "$[0][4]"
        },
        {
            "URL": "https://api.binance.com/api/v1/klines?symbol=ATOMUSDC&interval=1d&limit=1",
            "param": "$[0][4]"
        },
        {
            "URL": "https://api.coingecko.com/api/v3/simple/price?ids=cosmos&vs_currencies=usd",
            "param": "$.cosmos.usd"
        },
        {
            "URL": "https://api.pro.coinbase.com/products/ATOM-USD/ticker",
            "param": "$.price"
        },
        {
            "URL": "https://api.kraken.com/0/public/Ticker?pair=ATOMUSD",
            "param": "$.result.ATOMUSD.c[0]"
        }
    ],
    "BAT/USD": [
        {
            "URL": "https://api.binance.com/api/v1/klines?symbol=BATUSDC&interval=1d&limit=1",
            "param": "$[0][4]"
        }
    ],
    "BCH/USD": [
        {
            "URL": "https://api.kraken.com/0/public/Ticker?pair=BCHUSD",
            "param": "$.result.BCHUSD[p, v][0]"
        }
    ],
    "BNB/BTC": [
        {
            "URL": "https://api.binance.com/api/v1/klines?symbol=BNBBTC&interval=1d&limit=1",
            "param": "$[0][4]"
        }
    ],
    "BNB/ETH": [
        {
            "URL": "https://api.binance.com/api/v1/klines?symbol=BNBETH&interval=1d&limit=1",
            "param": "$[0][4]"
        }
    ],
    "BNB/USD": [
        {
            "URL": "https://dex.binance.org/api/v1/klines?symbol=BNB_USDSB-1AC&interval=1d&limit=1",
            "param": "$[0][4]"
        },
        {
            "URL": "https://api.binance.com/api/v1/klines?symbol=BNBUSDT&interval=1d&limit=1",
            "param": "$[0][4]"
        },
        {
            "URL": "https://api.coingecko.com/api/v3/simple/price?ids=binancecoin&vs_currencies=usd",
            "param": "$.binancecoin.usd"
        }
    ],
    "BSV/USD": [
        {
            "URL": "https://api.coingecko.com/api/v3/simple/price?ids=bitcoin-cash-sv&vs_currencies=usd",
            "param": "$[\"bitcoin-cash-sv\"][\"usd\"]"
        }
    ],
    "BTC/USD": [
        {
            "URL": "https://api.pro.coinbase.com/products/BTC-USD/ticker",
            "param": "$.price"
        },
        {
            "URL": "https://api.binance.com/api/v1/klines?symbol=BTCUSDT&interval=1d&limit=1",
            "param": "$[0][4]"
        },
        {
            "URL": "https://api.coindesk.com/v1/bpi/currentprice.json",
            "param": "$.bpi.USD.rate"
        },
        {
            "URL": "https://api.coinpaprika.com/v1/tickers/btc-bitcoin",
            "param": "$.quotes.USD.price"
        },
        {
            "URL": "https://api.cryptowat.ch/markets/coinbase-pro/btcusd/price",
            "param": "$.result.price",
            "interval": 7200
        },
        {
            "URL": "https://api.kraken.com/0/public/Ticker?pair=XBTUSD",
            "param": "$.result.XXBTZUSD.c[0]"
        },
        {
            "URL": "https://api.coingecko.com/api/v3/simple/price?ids=bitcoin&vs_currencies=usd",
            "param": "$.bitcoin.usd"
        },
        {
            "URL": "https://api-pub.bitfinex.com/v2/tickers?symbols=tBTCUSD",
            "param": "$[0][7,8]"
        }
    ],
    "BTCDOMINANCE": [
        {
            "URL": "https://api.coingecko.com/api/v3/global",
            "param": "$.data.market_cap_percentage.btc"
        }
    ],
    "COS/USD": [
        {
            "URL": "https://api.binance.com/api/v1/klines?symbol=COSUSDT&interval=1d&limit=1",
            "param": "$[0][4]"
        }
    ],
    "DAI/USD": [
        {
            "URL": "https://api.kraken.com/0/public/Ticker?pair=DAIUSD",
            "param": "$.result.DAIUSD.p[0]"
        }
    ],
    "DASH/BNB": [
        {
            "URL": "https://api.binance.com/api/v1/klines?symbol=DASHBNB&interval=1d&limit=1",
            "param": "$[0][4]"
        }
    ],
    "DEFIMCAP": [
        {
            "URL": "https://api.coingecko.com/api/v3/global/decentralized_finance_defi",
            "param": "$.data.defi_market_cap"
        },
        {
            "URL": "https://pro-api.coinmarketcap.com/v1/global-metrics/quotes/latest?CMC_PRO_API_KEY=${CMC_KEY}",
            "param": "$.data.defi_market_cap",
            "interval": 1800
        }
    ],
    "DEFITVL": [
        {
            "URL": "https://api.defillama.com/charts",
            "param": "$[-1:].totalLiquidityUSD"
        },
        {
            "URL": "https://data-api.defipulse.com/api/v1/defipulse/api/MarketData",
            "param": "$.All.total",
            "interval": 3600
        }
    ],
    "EOS/USD": [
        {
            "URL": "https://api.coingecko.com/api/v3/simple/price?ids=eos&vs_currencies=usd",
            "param": "$.eos.usd"
        },
        {
            "URL": "https://api.binance.com/api/v1/klines?symbol=EOSUSDT&interval=1d&limit=1",
            "param": "$[0][4]"
        }
    ],
    "ETC/ETH": [
        {
            "URL": "https://api.binance.com/api/v1/klines?symbol=ETCETH&interval=1d&limit=1",
            "param": "$[0][4]"
        }
    ],
    "ETC/USD": [
        {
            "URL": "https://api.binance.com/api/v1/klines?symbol=ETCUSDT&interval=1d&limit=1",
            "param": "$[0][4]"
        }
    ],
    "ETH/BTC": [
        {
            "URL": "https://api.pro.coinbase.com/products/ETH-BTC/ticker",
            "param": "$.price"
        },
        {
            "URL": "https://api.kraken.com/0/public/Ticker?pair=ETHXBT",
            "param": "$.result.XETHXXBT.c[0]"
        },
        {
            "URL": "https://api.binance.com/api/v1/klines?symbol=ETHBTC&interval=1d&limit=1",
            "param": "$[0][4]"
        },
        {
            "URL": "https://api.coingecko.com/api/v3/simple/price?ids=ethereum&vs_currencies=btc",
            "param": "$.ethereum.btc"
        }
    ],
    "ETH/PAX": [
        {
            "URL": "https://api.binance.com/api/v1/klines?symbol=ETHPAX&interval=1d&limit=1",
            "param": "$[0][4]"
        }
    ],
    "ETH/USD": [
        {
            "URL": "https://api.pro.coinbase.com/products/ETH-USD/ticker",
            "param": "$[price, volume]"
        },
        {
            "URL": "https://api.binance.com/api/v1/klines?symbol=ETHUSDT&interval=1d&limit=1",
            "param": "$[0][4]"
        },
        {
            "URL": "https://api.binance.com/api/v1/klines?symbol=ETHUSDC&interval=1d&limit=1",
            "param": "$[0][4]"
        },
        {
            "URL": "https://api.kraken.com/0/public/Ticker?pair=ETHUSD",
            "param": "$.result.XETHZUSD.c[0]"
        },
        {
            "URL": "https://api.coingecko.com/api/v3/simple/price?ids=ethereum&vs_currencies=usd",
            "param": "$.ethereum.usd"
        }
    ],
    "GNO/USD": [
        {
            "URL": "https://api.kraken.com/0/public/Ticker?pair=GNOUSD",
            "param": "$.result.GNOUSD.p[0]"
        }
    ],
    "GNT/ETH": [
        {
            "URL": "https://api.binance.com/api/v1/klines?symbol=GNTETH&interval=1d&limit=1",
            "param": "$[0][4]"
        }
    ],
    "IOTA/USD": [
        {
            "URL": "https://api.binance.com/api/v1/klines?symbol=IOTAUSDT&interval=1d&limit=1",
            "param": "$[0][4]"
        }
    ],
    "LINK/BTC": [
        {
            "URL": "https://api.binance.com/api/v1/klines?symbol=LINKBTC&interval=1d&limit=1",
            "param": "$[0][4]"
        }
    ],
    "LINK/USD": [
        {
            "URL": "https://api.binance.com/api/v1/klines?symbol=LINKUSDC&interval=1d&limit=1",
            "param": "$[0][4]"
        },
        {
            "URL": "https://api.binance.com/api/v1/klines?symbol=LINKUSDT&interval=1d&limit=1",
            "param": "$[0][4]"
        }
    ],
    "LTC/USD": [
        {
            "URL": "https://api.coingecko.com/api/v3/simple/price?ids=litecoin&vs_currencies=usd",
            "param": "$.litecoin.usd"
        },
        {
            "URL": "https://api.binance.com/api/v1/klines?symbol=LTCUSDT&interval=1d&limit=1",
            "param": "$[0][4]"
        }
    ],
    "MAKER/USD": [
        {
            "URL": "https://api.coingecko.com/api/v3/simple/price?ids=maker&vs_currencies=usd",
            "param": "$.maker.usd"
        }
    ],
    "MATIC/USD": [
        {
            "URL": "https://api.binance.com/api/v1/klines?symbol=MATICUSDT&interval=1d&limit=1",
            "param": "$[0][4]"
        },
        {
            "URL": "https://api.coinpaprika.com/v1/tickers/matic-matic-network",
            "param": "$.quotes.USD.price"
        },
        {
            "URL": "https://api.coingecko.com/api/v3/simple/price?ids=matic-network&vs_currencies=usd",
            "param": "$[\"matic-network\"][\"usd\"]"
        }
    ],
    "OGN/USD": [
        {
            "URL": "https://api.coingecko.com/api/v3/simple/price?ids=origin-protocol&vs_currencies=usd",
            "param": "$[\"origin-protocol\"][\"usd\"]"
        },
        {
            "URL": "https://min-api.cryptocompare.com/data/price?fsym=OGN&tsyms=USD",
            "param": "$.USD"
        },
        {
            "URL": "https://api.binance.com/api/v1/klines?symbol=OGNUSDT&interval=1d&limit=1",
            "param": "$[0][4]"
        }
    ],
    "RCN/BTC": [
        {
            "URL": "https://api.binance.com/api/v1/klines?symbol=RCNBTC&interval=1d&limit=1",
            "param": "$[0][4]"
        }
    ],
    "REP/BTC": [
        {
            "URL": "https://api.binance.com/api/v1/klines?symbol=REPBTC&interval=1d&limit=1",
            "param": "$[0][4]"
        }
    ],
    "REP/USD": [
        {
            "URL": "https://api.coingecko.com/api/v3/simple/price?ids=augur&vs_currencies=usd",
            "param": "$.augur.usd"
        }
    ],
    "STEEM/BTC": [
        {
            "URL": "https://api.binance.com/api/v1/klines?symbol=STEEMBTC&interval=1d&limit=1",
            "param": "$[0][4]"
        }
    ],
    "TRB/ETH": [
        {
            "URL": "https://api.coingecko.com/api/v3/simple/price?ids=tellor&vs_currencies=eth",
            "param": "$.tellor.eth"
        }
    ],
    "TRB/USD": [
        {
            "URL": "https://api.coingecko.com/api/v3/simple/price?ids=tellor&vs_currencies=usd",
            "param": "$.tellor.usd"
        }
    ],
    "TRX/ETH": [
        {
            "URL": "https://api.binance.com/api/v1/klines?symbol=TRXETH&interval=1d&limit=1",
            "param": "$[0][4]"
        }
    ],
    "TUSD/ETH": [
        {
            "URL": "https://api.coingecko.com/api/v3/simple/price?ids=true-usd&vs_currencies=eth",
            "param": "$[\"true-usd\"][\"eth\"]"
        }
    ],
    "USDC/USDT": [
        {
            "URL": "https://api.binance.com/api/v1/klines?symbol=USDCUSDT&interval=1d&limit=1",
            "param": "$[0][4]"
        }
    ],
    "USPCE": [
        {
            "URL": "manualData.json",
            "param": "$.USPCE[VALUE,DATE]",
            "type": "file"
        }
    ],
    "VIXEOD": [
        {
            "URL": "https://www.quandl.com/api/v3/datasets/CHRIS/CBOE_VX1.json?api_key=${VIXEOD_KEY}",
            "param": "$.dataset.data[0][4]"
        }
    ],
    "WAN/BTC": [
        {
            "URL": "https://api.binance.com/api/v1/klines?symbol=WANBTC&interval=1d&limit=1",
            "param": "$[0][4]"
        }
    ],
    "WAVES/BTC": [
        {
            "URL": "https://api.binance.com/api/v1/klines?symbol=WAVESBTC&interval=1d&limit=1",
            "param": "$[0][4]"
        }
    ],
    "WAVES/USD": [
        {
            "URL": "https://api.coingecko.com/api/v3/simple/price?ids=waves&vs_currencies=usd",
            "param": "$.waves.usd"
        },
        {
            "URL": "https://min-api.cryptocompare.com/data/price?fsym=WAVES&tsyms=USD",
            "param": "$.USD"
        },
        {
            "URL": "https://api.binance.com/api/v1/klines?symbol=WAVESUSDT&interval=1d&limit=1",
            "param": "$[0][4]"
        }
    ],
    "XAU/USD": [
        {
            "URL": "https://forex-data-feed.swissquote.com/public-quotes/bboquotes/instrument/XAU/USD",
            "param": "$[0].spreadProfilePrices[0].ask"
        }
    ],
    "XFT/USD": [
        {
            "URL": "https://api.coingecko.com/api/v3/simple/price?ids=offshift&vs_currencies=usd",
            "param": "$.offshift.usd"
        }
    ],
    "XLM/BTC": [
        {
            "URL": "https://api.binance.com/api/v1/klines?symbol=XLMBTC&interval=1d&limit=1",
            "param": "$[0][4]"
        }
    ],
    "XMR/ETH": [
        {
            "URL": "https://api.binance.com/api/v1/klines?symbol=XMRETH&interval=1d&limit=1",
            "param": "$[0][4]"
        }
    ],
    "XMR/USD": [
        {
            "URL": "https://api.coingecko.com/api/v3/simple/price?ids=monero&vs_currencies=usd",
            "param": "$.monero.usd"
        }
    ],
    "XRP/BTC": [
        {
            "URL": "https://api.binance.com/api/v1/klines?symbol=XRPBTC&interval=1d&limit=1",
            "param": "$[0][4]"
        }
    ],
    "XRP/USD": [
        {
            "URL": "https://api.binance.com/api/v1/klines?symbol=XRPUSDT&interval=1d&limit=1",
            "param": "$[0][4]"
        },
        {
            "URL": "https://api.kraken.com/0/public/Ticker?pair=XRPUSD",
            "param": "$.result.XXRPZUSD.c[0]"
        },
        {
            "URL": "https://api.coingecko.com/api/v3/simple/price?ids=ripple&vs_currencies=usd",
            "param": "$.ripple.usd"
        }
    ],
    "XTZ/USD": [
        {
            "URL": "https://api.coingecko.com/api/v3/simple/price?ids=tezos&vs_currencies=usd",
            "param": "$.tezos.usd"
        }
    ],
    "ZEC/ETH": [
        {
            "URL": "https://api.binance.com/api/v1/klines?symbol=ZECETH&interval=1d&limit=1",
            "param": "$[0][4]"
        }
    ],
    "ZEC/USD": [
        {
            "URL": "https://api.binance.com/api/v1/klines?symbol=ZECUSDC&interval=1d&limit=1",
            "param": "$[0][4]"
        }
    ],
    "ZRX/BNB": [
        {
            "URL": "https://api.binance.com/api/v1/klines?symbol=ZRXBNB&interval=1d&limit=1",
            "param": "$[0][4]"
        }
    ],
    "ZRX/USD": [
        {
            "URL": "https://api.binance.com/api/v1/klines?symbol=ZRXUSDT&interval=1d&limit=1",
            "param": "$[0][4]"
        }
    ]
}<|MERGE_RESOLUTION|>--- conflicted
+++ resolved
@@ -38,15 +38,9 @@
     ],
     "AMPL/ETH": [
         {
-<<<<<<< HEAD
-            "URL": "Mainnet:0xc5be99a02c6857f9eac67bbce58df5572498f40c,Rinkeby:0x7e62a502232f1feB77Adf8b8ca023cc9fB133418",
-            "type": "ethereum",
-            "parser": "Uniswap"
-=======
           "URL": "Mainnet:0xc5be99a02c6857f9eac67bbce58df5572498f40c,Rinkeby:0x6dFd19363709f6245a7e7A74eA66e5c59dF9360F",
           "type": "ethereum",
           "parser": "Uniswap"
->>>>>>> 51adfb2e
         }
     ],
     "ATOM/USD": [
