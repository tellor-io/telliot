{
    "ALGO/USD": [
        {
            "URL": "https://api.binance.com/api/v1/klines?symbol=ALGOUSDT&interval=1d&limit=1",
            "param": "$[0][4]"
        }
    ],
    "AMPL/BTC": [
        {
            "URL": "https://api-pub.bitfinex.com/v2/tickers?symbols=tAMPBTC",
            "param": "$[0][7,8]"
        }
    ],
    "AMPL/USD": [
        {
            "URL": "https://api.coingecko.com/api/v3/simple/price?ids=ampleforth&vs_currencies=usd",
            "param": "$.ampleforth.usd"
        },
        {
            "URL": "https://api-pub.bitfinex.com/v2/tickers?symbols=tAMPUST",
            "param": "$[0][7,8]"
        },
        {
            "URL": "https://api-pub.bitfinex.com/v2/tickers?symbols=tAMPUSD",
            "param": "$[0][7,8]"
        },
        {
            "URL": "https://min-api.cryptocompare.com/data/price?fsym=AMPL&tsyms=USD",
            "param": "$.USD",
            "interval": 600
        }
    ],
    "AMPL/USDC": [
        {
          "URL": "Mainnet:0x7860e28ebfb8ae052bfe279c07ac5d94c9cd2937,Rinkeby:0x7Ce90580beC5Fc55b1Cb51926151E00cF1544C80",
          "type": "ethereum",
          "parser": "Balancer"
        }
    ],
    "AMPL/ETH": [
        {
<<<<<<< HEAD
            "URL": "Mainnet:0xc5be99a02c6857f9eac67bbce58df5572498f40c,Rinkeby:0x7e62a502232f1feB77Adf8b8ca023cc9fB133418",
            "type": "ethereum",
            "parser": "Uniswap"
=======
          "URL": "Mainnet:0xc5be99a02c6857f9eac67bbce58df5572498f40c,Rinkeby:0x6dFd19363709f6245a7e7A74eA66e5c59dF9360F",
          "type": "ethereum",
          "parser": "Uniswap"
>>>>>>> 2cdeb998
        }
    ],
    "ATOM/USD": [
        {
            "URL": "https://api.binance.com/api/v1/klines?symbol=ATOMUSDT&interval=1d&limit=1",
            "param": "$[0][4]"
        },
        {
            "URL": "https://api.binance.com/api/v1/klines?symbol=ATOMUSDC&interval=1d&limit=1",
            "param": "$[0][4]"
        },
        {
            "URL": "https://api.coingecko.com/api/v3/simple/price?ids=cosmos&vs_currencies=usd",
            "param": "$.cosmos.usd"
        },
        {
            "URL": "https://api.pro.coinbase.com/products/ATOM-USD/ticker",
            "param": "$.price"
        },
        {
            "URL": "https://api.kraken.com/0/public/Ticker?pair=ATOMUSD",
            "param": "$.result.ATOMUSD.c[0]"
        }
    ],
    "BAT/USD": [
        {
            "URL": "https://api.binance.com/api/v1/klines?symbol=BATUSDC&interval=1d&limit=1",
            "param": "$[0][4]"
        }
    ],
    "BCH/USD": [
        {
            "URL": "https://api.kraken.com/0/public/Ticker?pair=BCHUSD",
            "param": "$.result.BCHUSD[p, v][0]"
        }
    ],
    "BNB/BTC": [
        {
            "URL": "https://api.binance.com/api/v1/klines?symbol=BNBBTC&interval=1d&limit=1",
            "param": "$[0][4]"
        }
    ],
    "BNB/ETH": [
        {
            "URL": "https://api.binance.com/api/v1/klines?symbol=BNBETH&interval=1d&limit=1",
            "param": "$[0][4]"
        }
    ],
    "BNB/USD": [
        {
            "URL": "https://dex.binance.org/api/v1/klines?symbol=BNB_USDSB-1AC&interval=1d&limit=1",
            "param": "$[0][4]"
        },
        {
            "URL": "https://api.binance.com/api/v1/klines?symbol=BNBUSDT&interval=1d&limit=1",
            "param": "$[0][4]"
        },
        {
            "URL": "https://api.coingecko.com/api/v3/simple/price?ids=binancecoin&vs_currencies=usd",
            "param": "$.binancecoin.usd"
        }
    ],
    "BSV/USD": [
        {
            "URL": "https://api.coingecko.com/api/v3/simple/price?ids=bitcoin-cash-sv&vs_currencies=usd",
            "param": "$[\"bitcoin-cash-sv\"][\"usd\"]"
        }
    ],
    "BTC/USD": [
        {
            "URL": "https://api.pro.coinbase.com/products/BTC-USD/ticker",
            "param": "$.price"
        },
        {
            "URL": "https://api.binance.com/api/v1/klines?symbol=BTCUSDT&interval=1d&limit=1",
            "param": "$[0][4]"
        },
        {
            "URL": "https://api.coindesk.com/v1/bpi/currentprice.json",
            "param": "$.bpi.USD.rate"
        },
        {
            "URL": "https://api.coinpaprika.com/v1/tickers/btc-bitcoin",
            "param": "$.quotes.USD.price"
        },
        {
            "URL": "https://api.cryptowat.ch/markets/coinbase-pro/btcusd/price",
            "param": "$.result.price",
            "interval": 7200
        },
        {
            "URL": "https://api.kraken.com/0/public/Ticker?pair=XBTUSD",
            "param": "$.result.XXBTZUSD.c[0]"
        },
        {
            "URL": "https://api.coingecko.com/api/v3/simple/price?ids=bitcoin&vs_currencies=usd",
            "param": "$.bitcoin.usd"
        },
        {
            "URL": "https://api-pub.bitfinex.com/v2/tickers?symbols=tBTCUSD",
            "param": "$[0][7,8]"
        }
    ],
    "BTCDOMINANCE": [
        {
            "URL": "https://api.coingecko.com/api/v3/global",
            "param": "$.data.market_cap_percentage.btc"
        }
    ],
    "COS/USD": [
        {
            "URL": "https://api.binance.com/api/v1/klines?symbol=COSUSDT&interval=1d&limit=1",
            "param": "$[0][4]"
        }
    ],
    "DAI/USD": [
        {
            "URL": "https://api.kraken.com/0/public/Ticker?pair=DAIUSD",
            "param": "$.result.DAIUSD.p[0]"
        }
    ],
    "DASH/BNB": [
        {
            "URL": "https://api.binance.com/api/v1/klines?symbol=DASHBNB&interval=1d&limit=1",
            "param": "$[0][4]"
        }
    ],
    "DEFIMCAP": [
        {
            "URL": "https://api.coingecko.com/api/v3/global/decentralized_finance_defi",
            "param": "$.data.defi_market_cap"
        },
        {
            "URL": "https://pro-api.coinmarketcap.com/v1/global-metrics/quotes/latest?CMC_PRO_API_KEY=${CMC_KEY}",
            "param": "$.data.defi_market_cap",
            "interval": 1800
        }
    ],
    "DEFITVL": [
        {
            "URL": "https://api.defillama.com/charts",
            "param": "$[-1:].totalLiquidityUSD"
        },
        {
            "URL": "https://data-api.defipulse.com/api/v1/defipulse/api/MarketData",
            "param": "$.All.total",
            "interval": 3600
        }
    ],
    "EOS/USD": [
        {
            "URL": "https://api.coingecko.com/api/v3/simple/price?ids=eos&vs_currencies=usd",
            "param": "$.eos.usd"
        },
        {
            "URL": "https://api.binance.com/api/v1/klines?symbol=EOSUSDT&interval=1d&limit=1",
            "param": "$[0][4]"
        }
    ],
    "ETC/ETH": [
        {
            "URL": "https://api.binance.com/api/v1/klines?symbol=ETCETH&interval=1d&limit=1",
            "param": "$[0][4]"
        }
    ],
    "ETC/USD": [
        {
            "URL": "https://api.binance.com/api/v1/klines?symbol=ETCUSDT&interval=1d&limit=1",
            "param": "$[0][4]"
        }
    ],
    "ETH/BTC": [
        {
            "URL": "https://api.pro.coinbase.com/products/ETH-BTC/ticker",
            "param": "$.price"
        },
        {
            "URL": "https://api.kraken.com/0/public/Ticker?pair=ETHXBT",
            "param": "$.result.XETHXXBT.c[0]"
        },
        {
            "URL": "https://api.binance.com/api/v1/klines?symbol=ETHBTC&interval=1d&limit=1",
            "param": "$[0][4]"
        },
        {
            "URL": "https://api.coingecko.com/api/v3/simple/price?ids=ethereum&vs_currencies=btc",
            "param": "$.ethereum.btc"
        }
    ],
    "ETH/PAX": [
        {
            "URL": "https://api.binance.com/api/v1/klines?symbol=ETHPAX&interval=1d&limit=1",
            "param": "$[0][4]"
        }
    ],
    "ETH/USD": [
        {
            "URL": "https://api.pro.coinbase.com/products/ETH-USD/ticker",
            "param": "$[price, volume]"
        },
        {
            "URL": "https://api.binance.com/api/v1/klines?symbol=ETHUSDT&interval=1d&limit=1",
            "param": "$[0][4]"
        },
        {
            "URL": "https://api.binance.com/api/v1/klines?symbol=ETHUSDC&interval=1d&limit=1",
            "param": "$[0][4]"
        },
        {
            "URL": "https://api.kraken.com/0/public/Ticker?pair=ETHUSD",
            "param": "$.result.XETHZUSD.c[0]"
        },
        {
            "URL": "https://api.coingecko.com/api/v3/simple/price?ids=ethereum&vs_currencies=usd",
            "param": "$.ethereum.usd"
        }
    ],
    "GNO/USD": [
        {
            "URL": "https://api.kraken.com/0/public/Ticker?pair=GNOUSD",
            "param": "$.result.GNOUSD.p[0]"
        }
    ],
    "GNT/ETH": [
        {
            "URL": "https://api.binance.com/api/v1/klines?symbol=GNTETH&interval=1d&limit=1",
            "param": "$[0][4]"
        }
    ],
    "IOTA/USD": [
        {
            "URL": "https://api.binance.com/api/v1/klines?symbol=IOTAUSDT&interval=1d&limit=1",
            "param": "$[0][4]"
        }
    ],
    "LINK/BTC": [
        {
            "URL": "https://api.binance.com/api/v1/klines?symbol=LINKBTC&interval=1d&limit=1",
            "param": "$[0][4]"
        }
    ],
    "LINK/USD": [
        {
            "URL": "https://api.binance.com/api/v1/klines?symbol=LINKUSDC&interval=1d&limit=1",
            "param": "$[0][4]"
        },
        {
            "URL": "https://api.binance.com/api/v1/klines?symbol=LINKUSDT&interval=1d&limit=1",
            "param": "$[0][4]"
        }
    ],
    "LTC/USD": [
        {
            "URL": "https://api.coingecko.com/api/v3/simple/price?ids=litecoin&vs_currencies=usd",
            "param": "$.litecoin.usd"
        },
        {
            "URL": "https://api.binance.com/api/v1/klines?symbol=LTCUSDT&interval=1d&limit=1",
            "param": "$[0][4]"
        }
    ],
    "MAKER/USD": [
        {
            "URL": "https://api.coingecko.com/api/v3/simple/price?ids=maker&vs_currencies=usd",
            "param": "$.maker.usd"
        }
    ],
    "MATIC/USD": [
        {
            "URL": "https://api.binance.com/api/v1/klines?symbol=MATICUSDT&interval=1d&limit=1",
            "param": "$[0][4]"
        },
        {
            "URL": "https://api.coinpaprika.com/v1/tickers/matic-matic-network",
            "param": "$.quotes.USD.price"
        },
        {
            "URL": "https://api.coingecko.com/api/v3/simple/price?ids=matic-network&vs_currencies=usd",
            "param": "$[\"matic-network\"][\"usd\"]"
        }
    ],
    "OGN/USD": [
        {
            "URL": "https://api.coingecko.com/api/v3/simple/price?ids=origin-protocol&vs_currencies=usd",
            "param": "$[\"origin-protocol\"][\"usd\"]"
        },
        {
            "URL": "https://min-api.cryptocompare.com/data/price?fsym=OGN&tsyms=USD",
            "param": "$.USD",
            "interval": 600
        },
        {
            "URL": "https://api.binance.com/api/v1/klines?symbol=OGNUSDT&interval=1d&limit=1",
            "param": "$[0][4]"
        }
    ],
    "RCN/BTC": [
        {
            "URL": "https://api.binance.com/api/v1/klines?symbol=RCNBTC&interval=1d&limit=1",
            "param": "$[0][4]"
        }
    ],
    "REP/BTC": [
        {
            "URL": "https://api.binance.com/api/v1/klines?symbol=REPBTC&interval=1d&limit=1",
            "param": "$[0][4]"
        }
    ],
    "REP/USD": [
        {
            "URL": "https://api.coingecko.com/api/v3/simple/price?ids=augur&vs_currencies=usd",
            "param": "$.augur.usd"
        }
    ],
    "STEEM/BTC": [
        {
            "URL": "https://api.binance.com/api/v1/klines?symbol=STEEMBTC&interval=1d&limit=1",
            "param": "$[0][4]"
        }
    ],
    "TRB/ETH": [
        {
            "URL": "https://api.coingecko.com/api/v3/simple/price?ids=tellor&vs_currencies=eth",
            "param": "$.tellor.eth"
        }
    ],
    "TRB/USD": [
        {
            "URL": "https://api.coingecko.com/api/v3/simple/price?ids=tellor&vs_currencies=usd",
            "param": "$.tellor.usd"
        }
    ],
    "TRX/ETH": [
        {
            "URL": "https://api.binance.com/api/v1/klines?symbol=TRXETH&interval=1d&limit=1",
            "param": "$[0][4]"
        }
    ],
    "TUSD/ETH": [
        {
            "URL": "https://api.coingecko.com/api/v3/simple/price?ids=true-usd&vs_currencies=eth",
            "param": "$[\"true-usd\"][\"eth\"]"
        }
    ],
    "USDC/USDT": [
        {
            "URL": "https://api.binance.com/api/v1/klines?symbol=USDCUSDT&interval=1d&limit=1",
            "param": "$[0][4]"
        }
    ],
    "USPCE": [
        {
            "URL": "manualData.json",
            "param": "$.USPCE[VALUE,DATE]",
            "type": "file"
        }
    ],
    "VIXEOD": [
        {
            "URL": "https://www.quandl.com/api/v3/datasets/CHRIS/CBOE_VX1.json?api_key=${VIXEOD_KEY}",
            "param": "$.dataset.data[0][4]"
        }
    ],
    "WAN/BTC": [
        {
            "URL": "https://api.binance.com/api/v1/klines?symbol=WANBTC&interval=1d&limit=1",
            "param": "$[0][4]"
        }
    ],
    "WAVES/BTC": [
        {
            "URL": "https://api.binance.com/api/v1/klines?symbol=WAVESBTC&interval=1d&limit=1",
            "param": "$[0][4]"
        }
    ],
    "WAVES/USD": [
        {
            "URL": "https://api.coingecko.com/api/v3/simple/price?ids=waves&vs_currencies=usd",
            "param": "$.waves.usd"
        },
        {
            "URL": "https://min-api.cryptocompare.com/data/price?fsym=WAVES&tsyms=USD",
            "param": "$.USD",
            "interval": 600
        },
        {
            "URL": "https://api.binance.com/api/v1/klines?symbol=WAVESUSDT&interval=1d&limit=1",
            "param": "$[0][4]"
        }
    ],
    "XAU/USD": [
        {
            "URL": "https://forex-data-feed.swissquote.com/public-quotes/bboquotes/instrument/XAU/USD",
            "param": "$[0].spreadProfilePrices[0].ask"
        }
    ],
    "XFT/USD": [
        {
            "URL": "https://api.coingecko.com/api/v3/simple/price?ids=offshift&vs_currencies=usd",
            "param": "$.offshift.usd"
        }
    ],
    "XLM/BTC": [
        {
            "URL": "https://api.binance.com/api/v1/klines?symbol=XLMBTC&interval=1d&limit=1",
            "param": "$[0][4]"
        }
    ],
    "XMR/ETH": [
        {
            "URL": "https://api.binance.com/api/v1/klines?symbol=XMRETH&interval=1d&limit=1",
            "param": "$[0][4]"
        }
    ],
    "XMR/USD": [
        {
            "URL": "https://api.coingecko.com/api/v3/simple/price?ids=monero&vs_currencies=usd",
            "param": "$.monero.usd"
        }
    ],
    "XRP/BTC": [
        {
            "URL": "https://api.binance.com/api/v1/klines?symbol=XRPBTC&interval=1d&limit=1",
            "param": "$[0][4]"
        }
    ],
    "XRP/USD": [
        {
            "URL": "https://api.binance.com/api/v1/klines?symbol=XRPUSDT&interval=1d&limit=1",
            "param": "$[0][4]"
        },
        {
            "URL": "https://api.kraken.com/0/public/Ticker?pair=XRPUSD",
            "param": "$.result.XXRPZUSD.c[0]"
        },
        {
            "URL": "https://api.coingecko.com/api/v3/simple/price?ids=ripple&vs_currencies=usd",
            "param": "$.ripple.usd"
        }
    ],
    "XTZ/USD": [
        {
            "URL": "https://api.coingecko.com/api/v3/simple/price?ids=tezos&vs_currencies=usd",
            "param": "$.tezos.usd"
        }
    ],
    "ZEC/ETH": [
        {
            "URL": "https://api.binance.com/api/v1/klines?symbol=ZECETH&interval=1d&limit=1",
            "param": "$[0][4]"
        }
    ],
    "ZEC/USD": [
        {
            "URL": "https://api.binance.com/api/v1/klines?symbol=ZECUSDC&interval=1d&limit=1",
            "param": "$[0][4]"
        }
    ],
    "ZRX/BNB": [
        {
            "URL": "https://api.binance.com/api/v1/klines?symbol=ZRXBNB&interval=1d&limit=1",
            "param": "$[0][4]"
        }
    ],
    "ZRX/USD": [
        {
            "URL": "https://api.binance.com/api/v1/klines?symbol=ZRXUSDT&interval=1d&limit=1",
            "param": "$[0][4]"
        }
    ]
}<|MERGE_RESOLUTION|>--- conflicted
+++ resolved
@@ -32,22 +32,16 @@
     ],
     "AMPL/USDC": [
         {
-          "URL": "Mainnet:0x7860e28ebfb8ae052bfe279c07ac5d94c9cd2937,Rinkeby:0x7Ce90580beC5Fc55b1Cb51926151E00cF1544C80",
-          "type": "ethereum",
-          "parser": "Balancer"
+            "URL": "Mainnet:0x7860e28ebfb8ae052bfe279c07ac5d94c9cd2937,Rinkeby:0x7Ce90580beC5Fc55b1Cb51926151E00cF1544C80",
+            "type": "ethereum",
+            "parser": "Balancer"
         }
     ],
     "AMPL/ETH": [
         {
-<<<<<<< HEAD
-            "URL": "Mainnet:0xc5be99a02c6857f9eac67bbce58df5572498f40c,Rinkeby:0x7e62a502232f1feB77Adf8b8ca023cc9fB133418",
+            "URL": "Mainnet:0xc5be99a02c6857f9eac67bbce58df5572498f40c,Rinkeby:0x6dFd19363709f6245a7e7A74eA66e5c59dF9360F",
             "type": "ethereum",
             "parser": "Uniswap"
-=======
-          "URL": "Mainnet:0xc5be99a02c6857f9eac67bbce58df5572498f40c,Rinkeby:0x6dFd19363709f6245a7e7A74eA66e5c59dF9360F",
-          "type": "ethereum",
-          "parser": "Uniswap"
->>>>>>> 2cdeb998
         }
     ],
     "ATOM/USD": [
