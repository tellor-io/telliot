--- conflicted
+++ resolved
@@ -2,29 +2,31 @@
 
 import (
 	"context"
-	"errors"
 	"fmt"
 	"math/big"
-	"reflect"
-	"regexp"
-	"sort"
 	"sync"
 	"time"
 
+	"github.com/ethereum/go-ethereum/common/hexutil"
+	tellorCommon "github.com/tellor-io/TellorMiner/common"
 	"github.com/tellor-io/TellorMiner/config"
+	"github.com/tellor-io/TellorMiner/db"
 	"github.com/tellor-io/TellorMiner/util"
 )
 
-const API = "json(https://api.gdax.com/products/ETH-USD/ticker).price"
-
+//const API = "json(https://api.gdax.com/products/ETH-USD/ticker).price"
+
+var fetchLog = util.NewLogger("tracker", "FetchDataTracker")
 var waitGroupKey = util.NewKey("tracker", "fetchWaitGroup")
 
+//RequestDataTracker fetches data from remote APIs
 type RequestDataTracker struct {
 }
 
+//FetchResult contains fields after a fetch completes
 type FetchResult struct {
 	value *big.Int
-	reqId uint
+	reqID uint
 }
 
 /*
@@ -36,36 +38,67 @@
 	return "RequestDataTracker"
 }
 
+//Exec is implementation of tracker interface
 func (b *RequestDataTracker) Exec(ctx context.Context) error {
-	//DB := ctx.Value(tellorCommon.DBContextKey).(db.DB)
+	DB := ctx.Value(tellorCommon.DBContextKey).(db.DB)
 	var syncGroup sync.WaitGroup
-	ctx = context.WithValue(ctx, waitGroupKey, syncGroup)
-
-	/*
-		funcs := map[string]interface{}{
-			"value":   value,
-			"average": average,
-			"median":  median,
-			"square":  square,
-		}
-	*/
-
-	//pre-initialized PSR's
-	psr, err := psrInstance()
-	if err != nil {
-		return err
-	}
-
-	//we will wait for all requests to complete before this tracker is done
-	syncGroup.Add(len(psr.Requests))
+	var doneGroup sync.WaitGroup
+	doneGroup.Add(2)
+	ctx = context.WithValue(ctx, waitGroupKey, &syncGroup)
 
 	//we spread fetch calls across go routines and they write their values back
-	//dbChan := make(chan *FetchResult)
+	dbChan := make(chan *FetchResult)
+
+	go func() {
+		defer doneGroup.Done()
+		for {
+			res := <-dbChan
+			if res == nil {
+				return
+			}
+			enc := hexutil.EncodeBig(res.value)
+			DB.Put(fmt.Sprintf("%s%d", db.QueriedValuePrefix, res.reqID), []byte(enc))
+		}
+	}()
 
 	//handle errors in some way. For now, we just log them. But better model
 	//would be to push them to a more abstract error logging/alerting mechanism
 	//for monitoring activity
-	//errChan := make(chan error)
+	errChan := make(chan error)
+	go func() {
+		defer doneGroup.Done()
+		for {
+			e := <-errChan
+			if e == nil {
+				return
+			}
+			fetchLog.Error("Problem during fetch data: %v\n", e)
+		}
+	}()
+
+	v, err := DB.Get(db.Top50Key)
+	if err != nil {
+		fmt.Println(err)
+		return err
+	}
+
+	for i := 1; i < len(v); i++ {
+
+		id := int(v[i])
+		//pull request metadata from DB
+		queryMetaBytes, err := DB.Get(fmt.Sprintf("%s%d", db.QueryMetadataPrefix, id))
+		if err != nil {
+			errChan <- err
+			continue
+		}
+		fmt.Println("Value", string(queryMetaBytes))
+	}
+
+	syncGroup.Wait()
+	errChan <- nil
+	dbChan <- nil
+
+	doneGroup.Wait()
 
 	return nil
 
@@ -89,7 +122,7 @@
 		fmt.Println(err)
 		return err
 	}
-<<<<<<< HEAD
+
 	for i := 1; i < len(v); i++ {
 
 		id := int(v[i])
@@ -98,14 +131,11 @@
 		if err != nil {
 
 		}
-
-=======
 	fmt.Println("Why doesn't this work?", v)
 	for i := 0; i < len(v); i++ {
 		fmt.Println(i)
 		fmt.Println("Line 88", v[i])
 		i1 := int(v[i])
->>>>>>> af0697f1
 		if i1 > 0 {
 			isPre, _, _ := checkPrespecifiedRequest(uint(i1))
 			if isPre {
@@ -125,9 +155,9 @@
 	**/
 }
 
-func fetchAPI(ctx context.Context, _granularity uint, queryString string, resultChan chan *FetchResult, errorChan chan error) {
+func fetchAPI(ctx context.Context, reqID uint, _granularity uint, queryString string, resultChan chan *FetchResult, errorChan chan error) {
 	//DB := ctx.Value(tellorCommon.DBContextKey).(db.DB)
-	syncGroup := ctx.Value(waitGroupKey).(sync.WaitGroup)
+	syncGroup := ctx.Value(waitGroupKey).(*sync.WaitGroup)
 	defer syncGroup.Done()
 
 	cfg, err := config.GetConfig()
@@ -137,17 +167,21 @@
 	}
 
 	timeout := time.Duration(time.Duration(cfg.FetchTimeout) * time.Second)
-
-	//TODO: need to abstract how to get URL string and JSON parsinglogic
-	var rgx = regexp.MustCompile(`\((.*?)\)`)
-	url := rgx.FindStringSubmatch(queryString)[1]
+	url, args := util.ParseQueryString(queryString)
 	req := &FetchRequest{queryURL: url, timeout: timeout}
-
-	valueStr, err := fetchWithRetries(req)
+	payload, err := fetchWithRetries(req)
 	if err != nil {
 		errorChan <- err
 		return
 	}
+
+	val, err := util.ParsePayload(payload, _granularity, args)
+	if err != nil {
+		errorChan <- err
+		return
+	}
+	asInt := big.NewInt(int64(val))
+	resultChan <- &FetchResult{value: asInt, reqID: reqID}
 }
 
 /*
@@ -192,41 +226,4 @@
 	}
 	return false, thisPSR, nil
 }
-*/
-
-func value(num []int) uint {
-	fmt.Println("Calling Value", num)
-	return uint(num[0])
-}
-
-func average(nums []int) uint {
-	sum := 0
-	for i := 0; i < len(nums); i++ {
-		sum += nums[i]
-	}
-	return uint(sum / len(nums))
-}
-
-func median(num []int) uint {
-	sort.Ints(num)
-	return uint(num[len(num)/2])
-}
-
-func square(num int) int {
-	return num * num
-}
-
-func CallPrespecifiedRequest(m map[string]interface{}, name string, params ...interface{}) (result []reflect.Value, err error) {
-	f := reflect.ValueOf(m[name])
-	if len(params) != f.Type().NumIn() {
-		err = errors.New("The number of params is not adapted.")
-		return
-	}
-	in := make([]reflect.Value, len(params))
-	for k, param := range params {
-		in[k] = reflect.ValueOf(param)
-	}
-	result = f.Call(in)
-	fmt.Println("Result", result)
-	return
-}+*/