// Copyright (c) The Tellor Authors.
// Licensed under the MIT License.

package util

import (
	"path/filepath"
	"testing"

	"github.com/pkg/errors"
	"github.com/tellor-io/TellorMiner/pkg/testutil"
)

func TestLogConfig(t *testing.T) {
	path := filepath.Join("..", "..", "configs", "loggingConfig.json")
	err := ParseLoggingConfig(path)
	testutil.Ok(t, err)
	cfg := GetLoggingConfig()
	if cfg.levels["config.Config"] == 0 {
<<<<<<< HEAD
		t.Fatalf("Config did not parse correctly:%v", cfg.levels)
=======
		testutil.Ok(t, errors.Errorf("Config did not parse correctly: %v", cfg.levels))
>>>>>>> e8dfc137
	} else {
		t.Logf("Parsed log level: %d", cfg.levels["config.Config"])
	}
}<|MERGE_RESOLUTION|>--- conflicted
+++ resolved
@@ -17,11 +17,7 @@
 	testutil.Ok(t, err)
 	cfg := GetLoggingConfig()
 	if cfg.levels["config.Config"] == 0 {
-<<<<<<< HEAD
-		t.Fatalf("Config did not parse correctly:%v", cfg.levels)
-=======
 		testutil.Ok(t, errors.Errorf("Config did not parse correctly: %v", cfg.levels))
->>>>>>> e8dfc137
 	} else {
 		t.Logf("Parsed log level: %d", cfg.levels["config.Config"])
 	}
