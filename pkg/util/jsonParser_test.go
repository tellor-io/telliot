--- conflicted
+++ resolved
@@ -23,11 +23,7 @@
 			t.Logf("Parsed json properly:%v", res)
 
 		} else {
-<<<<<<< HEAD
-			t.Fatalf("Json not parsed properly:%v", res)
-=======
 			testutil.Ok(t, errors.Errorf("Json not parsed properly: %v", res))
->>>>>>> e8dfc137
 		}
 	}
 
