// Copyright (c) The Tellor Authors.
// Licensed under the MIT License.

package ops

import (
	"context"
	"fmt"
	"math"
	"math/big"
	"strings"
	"time"

	"github.com/ethereum/go-ethereum"
	"github.com/ethereum/go-ethereum/accounts/abi"
	"github.com/ethereum/go-ethereum/accounts/abi/bind"
	"github.com/ethereum/go-ethereum/common"
	"github.com/go-kit/kit/log"
	"github.com/go-kit/kit/log/level"
	"github.com/pkg/errors"
	"github.com/tellor-io/telliot/pkg/apiOracle"
	"github.com/tellor-io/telliot/pkg/config"
	"github.com/tellor-io/telliot/pkg/contracts"
	"github.com/tellor-io/telliot/pkg/contracts/tellorCurrent"
	"github.com/tellor-io/telliot/pkg/rpc"
	"github.com/tellor-io/telliot/pkg/tracker"
	"github.com/tellor-io/telliot/pkg/util"
)

/**
 * This file handles all operations related to disputes
 */

func Dispute(
	ctx context.Context,
	logger log.Logger,
	client contracts.ETHClient,
	contract *contracts.Tellor,
	account *rpc.Account,
	requestId *big.Int,
	timestamp *big.Int,
	minerIndex *big.Int,
) error {

	if !minerIndex.IsUint64() || minerIndex.Uint64() > 4 {
		return errors.Errorf("miner index should be between 0 and 4 (got %s)", minerIndex.Text(10))
	}

	balance, err := contract.Getter.BalanceOf(nil, account.Address)
	if err != nil {
		return errors.Wrap(err, "fetch balance")
	}
	var asBytes32 [32]byte
	copy(asBytes32[:], "0x8b75eb45d88e80f0e4ec77d23936268694c0e7ac2e0c9085c5c6bdfcfbc49239") // keccak256(disputeFee).
	disputeCost, err := contract.Getter.GetUintVar(nil, asBytes32)
	if err != nil {
		return errors.Wrap(err, "get dispute cost")
	}

	if balance.Cmp(disputeCost) < 0 {
		return errors.Errorf("insufficient balance TRB actual: %v, TRB required:%v)",
			util.FormatERC20Balance(balance),
			util.FormatERC20Balance(disputeCost))
	}

	auth, err := PrepareEthTransaction(ctx, client, account)
	if err != nil {
		return errors.Wrapf(err, "prepare ethereum transaction")
	}

	tx, err := contract.Caller.BeginDispute(auth, requestId, timestamp, minerIndex)
	if err != nil {
		return errors.Wrap(err, "send dispute txn")
	}
	level.Info(logger).Log("msg", "dispute started", "txn", tx.Hash().Hex())
	return nil
}

func Vote(
	ctx context.Context,
	logger log.Logger,
	client contracts.ETHClient,
	contract *contracts.Tellor,
	account *rpc.Account,
	disputeId *big.Int,
	supportsDispute bool,
) error {

	voted, err := contract.Getter.DidVote(nil, disputeId, contract.Address)
	if err != nil {
		return errors.Wrapf(err, "check if you've already voted")
	}
	if voted {
		level.Info(logger).Log("msg", "you have already voted on this dispute")
		return nil
	}

	auth, err := PrepareEthTransaction(ctx, client, account)
	if err != nil {
		return errors.Wrapf(err, "prepare ethereum transaction")
	}
	tx, err := contract.Caller.Vote(auth, disputeId, supportsDispute)
	if err != nil {
		return errors.Wrapf(err, "submit vote transaction")
	}

	level.Info(logger).Log("msg", "vote submitted with transaction", "tx", tx.Hash().Hex())
	return nil
}

func getNonceSubmissions(
	ctx context.Context,
	client contracts.ETHClient,
	contract *contracts.Tellor,
	valueBlock *big.Int,
	dispute *tellorCurrent.TellorDisputeNewDispute,
) ([]*apiOracle.PriceStamp, error) {
	tokenAbi, err := abi.JSON(strings.NewReader(tellorCurrent.TellorLibraryABI))
	if err != nil {
		return nil, errors.Wrap(err, "parse abi")
	}

	// Just use nil for most of the variables, only using this object to call UnpackLog which only uses the abi
	bar := bind.NewBoundContract(contract.Address, tokenAbi, nil, nil, nil)

	allVals, err := contract.Getter.GetSubmissionsByTimestamp(nil, dispute.RequestId, dispute.Timestamp)
	if err != nil {
		return nil, errors.Wrap(err, "get other submitted values for dispute")
	}

	allAddrs, err := contract.Getter.GetMinersByRequestIdAndTimestamp(nil, dispute.RequestId, dispute.Timestamp)
	if err != nil {
		return nil, errors.Wrap(err, "get miner addresses for dispute")
	}

	const blockStep = 100
	high := int64(valueBlock.Uint64())
	low := high - blockStep
	nonceSubmitID := tokenAbi.Events["NonceSubmitted"].ID
	timedValues := make([]*apiOracle.PriceStamp, 5)
	found := 0
	for found < 5 {
		query := ethereum.FilterQuery{
			FromBlock: big.NewInt(low),
			ToBlock:   big.NewInt(high),
			Addresses: []common.Address{contract.Address},
			Topics:    [][]common.Hash{{nonceSubmitID}},
		}

		logs, err := client.FilterLogs(ctx, query)
		if err != nil {
			return nil, errors.Wrap(err, "get nonce logs")
		}

		for _, l := range logs {
			nonceSubmit := tellorCurrent.TellorLibraryNonceSubmitted{}
			err := bar.UnpackLog(&nonceSubmit, "NonceSubmitted", l)
			if err != nil {
				return nil, errors.Wrap(err, "unpack into object")
			}
			header, err := client.HeaderByNumber(ctx, big.NewInt(int64(l.BlockNumber)))
			if err != nil {
				return nil, errors.Wrap(err, "get nonce block header")
			}
			for i := 0; i < 5; i++ {
				if nonceSubmit.Miner == allAddrs[i] {
					valTime := time.Unix(int64(header.Time), 0)

					bigF := new(big.Float)
					bigF.SetInt(allVals[i])
					f, _ := bigF.Float64()

					timedValues[i] = &apiOracle.PriceStamp{
						Created:   valTime,
						PriceInfo: apiOracle.PriceInfo{Price: f},
					}
					found++
					break
				}
			}
		}
		high -= blockStep
		low = high - blockStep
	}
	return timedValues, nil
}

func List(
	ctx context.Context,
	cfg *config.Config,
	logger log.Logger,
	client contracts.ETHClient,
	contract *contracts.Tellor,
	account *rpc.Account,
) error {
<<<<<<< HEAD
	cfg := config.GetConfig()
	tokenAbi, err := abi.JSON(strings.NewReader(tellorCurrent.TellorDisputeABI))
=======

	tokenAbi, err := abi.JSON(strings.NewReader(master.TellorDisputeABI))
>>>>>>> fe6655d6
	if err != nil {
		return errors.Wrap(err, "parse abi")
	}

	// Just use nil for most of the variables, only using this object to call UnpackLog which only uses the abi.
	bar := bind.NewBoundContract(contract.Address, tokenAbi, nil, nil, nil)

	header, err := client.HeaderByNumber(ctx, nil)
	if err != nil {
		return errors.Wrap(err, "get latest eth block header")
	}

	startBlock := big.NewInt(10e3 * 14)
	startBlock.Sub(header.Number, startBlock)
	newDisputeID := tokenAbi.Events["NewDispute"].ID
	query := ethereum.FilterQuery{
		FromBlock: startBlock,
		ToBlock:   nil,
		Addresses: []common.Address{contract.Address},
		Topics:    [][]common.Hash{{newDisputeID}},
	}

	logs, err := client.FilterLogs(ctx, query)
	if err != nil {
		return errors.Wrap(err, "filter eth logs")
	}

	level.Info(logger).Log("msg", "get currently open disputes", "open", len(logs))
	for _, rawDispute := range logs {
		dispute := tellorCurrent.TellorDisputeNewDispute{}
		err := bar.UnpackLog(&dispute, "NewDispute", rawDispute)
		if err != nil {
			return errors.Wrap(err, "unpack dispute event from logs")
		}
		_, executed, votePassed, _, reportedAddr, reportingMiner, _, uintVars, currTally, err := contract.Getter.GetAllDisputeVars(nil, dispute.DisputeId)
		if err != nil {
			return errors.Wrap(err, "get dispute details")
		}

		votingEnds := time.Unix(uintVars[3].Int64(), 0)
		createdTime := votingEnds.Add(-7 * 24 * time.Hour)

		var descString string
		if executed {
			descString = "complete, "
			if votePassed {
				descString += "successful"
			} else {
				descString += "rejected"
			}
		} else {
			descString = "in progress"
		}

		level.Info(logger).Log(
			"msg", "dispute occurred",
			"disputeId", dispute.DisputeId.String(),
			"reportedAddr", reportedAddr.Hex(),
			"reportingMiner", reportingMiner.Hex(),
			"createdTime", createdTime.Format("3:04 PM January 02, 2006 MST"),
			"fee", util.FormatERC20Balance(uintVars[8]),
			"requestId", dispute.RequestId.Uint64(),
		)

		allSubmitted, err := getNonceSubmissions(ctx, client, contract, uintVars[5], &dispute)
		if err != nil {
			return errors.Wrapf(err, "get the values submitted by other miners for the disputed block")
		}
		disputedValTime := allSubmitted[uintVars[6].Uint64()].Created

		for i := len(allSubmitted) - 1; i >= 0; i-- {
			sub := allSubmitted[i]
			valStr := fmt.Sprintf("%f\n", sub.Price)
			var pointerStr string
			if i == int(uintVars[6].Uint64()) {
				pointerStr = " <--disputed"
			}

			level.Debug(logger).Log(
				"msg", "sub created",
				"valStr", valStr,
				"created", sub.Created.Format("3:04:05 PM"),
				"pointerStr", pointerStr,
			)
		}

		tmp := new(big.Float)
		tmp.SetInt(currTally)
		currTallyFloat, _ := tmp.Float64()
		tmp.SetInt(uintVars[7])
		currQuorum, _ := tmp.Float64()
		currTallyFloat += currQuorum
		currTallyRatio := currTallyFloat / 2 * currQuorum

		level.Info(logger).Log(
			"msg", "current TRB support for this dispute",
			"currTallyRatio", fmt.Sprintf("%0.f%%", currTallyRatio*100),
			"TRB", util.FormatERC20Balance(uintVars[7]),
			"votes", uintVars[4],
		)

		result, err := tracker.CheckValueAtTime(cfg, dispute.RequestId.Uint64(), uintVars[2], disputedValTime)
		if err != nil {
			return err
		} else if result == nil || len(result.Datapoints) < 0 {
			level.Info(logger).Log("msg", "no data available for recommendation")
			continue
		}
		level.Info(logger).Log(
			"msg", "got recommendation",
			"vote", !result.WithinRange,
			"subValue", uintVars[2].String(),
			"range", fmt.Sprintf("%.0f to %0.f", result.Low, result.High),
		)

		numToShow := 3
		if numToShow > len(result.Datapoints) {
			numToShow = len(result.Datapoints)
		}
		level.Info(logger).Log(
			"msg", "recommedation based on",
			"datapoints", len(result.Datapoints),
			"deltaMinutes", cfg.Trackers.DisputeTimeDelta.Duration.Minutes(),
			"closest", numToShow,
		)
		minTotalDelta := time.Duration(math.MaxInt64)
		index := 0
		for i := 0; i < len(result.Datapoints)-numToShow; i++ {
			totalDelta := time.Duration(0)
			for j := 0; j < numToShow; j++ {
				delta := result.Times[i+j].Sub(disputedValTime)
				if delta < 0 {
					delta = -delta
				}
				totalDelta += delta
			}
			if totalDelta < minTotalDelta {
				minTotalDelta = totalDelta
				index = i
			}
		}
		for i := 0; i < numToShow; i++ {
			dp := result.Datapoints[index+i]
			t := result.Times[index+i]
			level.Info(logger).Log("msg", "check datapoint", "dp", dp)
			delta := disputedValTime.Sub(t)
			if delta > 0 {
				level.Info(logger).Log(
					"msg", "check delta before",
					"seconds", fmt.Sprintf("%.0f", delta.Seconds()),
				)
			} else {
				level.Info(logger).Log(
					"msg", "check delta after",
					"seconds", fmt.Sprintf("%.0f", (-delta).Seconds()),
				)
			}
		}
	}

	return nil
}<|MERGE_RESOLUTION|>--- conflicted
+++ resolved
@@ -193,13 +193,8 @@
 	contract *contracts.Tellor,
 	account *rpc.Account,
 ) error {
-<<<<<<< HEAD
 	cfg := config.GetConfig()
-	tokenAbi, err := abi.JSON(strings.NewReader(tellorCurrent.TellorDisputeABI))
-=======
-
 	tokenAbi, err := abi.JSON(strings.NewReader(master.TellorDisputeABI))
->>>>>>> fe6655d6
 	if err != nil {
 		return errors.Wrap(err, "parse abi")
 	}
