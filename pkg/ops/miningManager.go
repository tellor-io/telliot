// Copyright (c) The Tellor Authors.
// Licensed under the MIT License.

package ops

import (
	"context"
	"fmt"
	"math/big"
	"os"
	"strconv"
	"strings"
	"time"

	"github.com/ethereum/go-ethereum/accounts/abi/bind"
	"github.com/ethereum/go-ethereum/common"
	"github.com/ethereum/go-ethereum/common/hexutil"
	"github.com/ethereum/go-ethereum/core/types"
	"github.com/go-kit/kit/log"
	"github.com/go-kit/kit/log/level"
	"github.com/pkg/errors"
	"github.com/prometheus/client_golang/prometheus"
	"github.com/prometheus/client_golang/prometheus/promauto"
	tellorCommon "github.com/tellor-io/telliot/pkg/common"
	"github.com/tellor-io/telliot/pkg/config"
	"github.com/tellor-io/telliot/pkg/contracts"
	"github.com/tellor-io/telliot/pkg/contracts/proxy"
	"github.com/tellor-io/telliot/pkg/db"
	"github.com/tellor-io/telliot/pkg/pow"
	"github.com/tellor-io/telliot/pkg/rpc"
	"github.com/tellor-io/telliot/pkg/tracker"
)

const maxMiningTimeout = 15 * time.Minute

type WorkSource interface {
	GetWork(toMine chan *pow.Work) *pow.Work
}

type SolutionSink interface {
	Submit(context.Context, *pow.Result) (*types.Transaction, error)
}

// MiningMgr manages mining, submiting a solution and requesting data.
// In the tellor contract a solution is saved in slots where a value is valid only when it has 5 confirmed slots.
// The manager tracks tx costs and profitThreshold is set it skips any transactions below the profit threshold.
// The profit is calculated the same way as in the Tellor contract.
// Transaction cost for submitting in each slot might be different so because of this
// the manager needs to complete few transaction to gather the tx cost for each slot.
type MiningMgr struct {
	exitCh          chan os.Signal
	logger          log.Logger
	Running         bool
	ethClient       rpc.ETHClient
	group           *pow.MiningGroup
	tasker          WorkSource
	solHandler      SolutionSink
	solutionPending *pow.Result
	database        db.DataServerProxy
	contractGetter  *proxy.TellorGetters
	cfg             *config.Config

	toMineInput     chan *pow.Work
	solutionOutput  chan *pow.Result
	submitCount     prometheus.Counter
	submitFailCount prometheus.Counter
	submitProfit    *prometheus.GaugeVec
<<<<<<< HEAD

	miningCtxCnl context.CancelFunc
=======
	submitCost      *prometheus.GaugeVec
	submitReward    *prometheus.GaugeVec
>>>>>>> 7d608833
}

// CreateMiningManager is the MiningMgr constructor.
func CreateMiningManager(
	logger log.Logger,
	exitCh chan os.Signal,
	cfg *config.Config,
	database db.DataServerProxy,
	contract contracts.Tellor,
	account rpc.Account,
) (*MiningMgr, error) {

	group, err := pow.SetupMiningGroup(cfg, exitCh)
	if err != nil {
		return nil, errors.Wrap(err, "setup miners")
	}

	client, err := rpc.NewClient(os.Getenv(config.NodeURLEnvName))
	if err != nil {
		return nil, errors.Wrap(err, "creating client")
	}
	contractAddress := common.HexToAddress(cfg.ContractAddress)
	getter, err := proxy.NewTellorGetters(contractAddress, client)
	if err != nil {
		return nil, errors.Wrap(err, "getting addresses")
	}

	submitter := NewSubmitter(logger, cfg, client, contract, account)
	mng := &MiningMgr{
		exitCh:          exitCh,
		logger:          logger,
		Running:         false,
		group:           group,
		tasker:          nil,
		solutionPending: nil,
		solHandler:      nil,
		contractGetter:  getter,
		cfg:             cfg,
		database:        database,
		ethClient:       client,
		toMineInput:     make(chan *pow.Work),
		solutionOutput:  make(chan *pow.Result),
		submitCount: promauto.NewCounter(prometheus.CounterOpts{
			Namespace: "telliot",
			Subsystem: "mining",
			Name:      "submit_total",
			Help:      "The total number of submitted solutions",
		}),
		submitFailCount: promauto.NewCounter(prometheus.CounterOpts{
			Namespace: "telliot",
			Subsystem: "mining",
			Name:      "submit_fails_total",
			Help:      "The total number of failed submission",
		}),
		submitProfit: promauto.NewGaugeVec(prometheus.GaugeOpts{
			Namespace: "telliot",
			Subsystem: "mining",
			Name:      "submit_profit",
			Help:      "The current submit profit in percents",
		},
			[]string{"slot"},
		),
		submitCost: promauto.NewGaugeVec(prometheus.GaugeOpts{
			Namespace: "telliot",
			Subsystem: "mining",
			Name:      "submit_cost",
			Help:      "The current submit cost in 1e18 eth",
		},
			[]string{"slot"},
		),
		submitReward: promauto.NewGaugeVec(prometheus.GaugeOpts{
			Namespace: "telliot",
			Subsystem: "mining",
			Name:      "submit_reward",
			Help:      "The current reward in 1e18 eth",
		},
			[]string{"slot"},
		),
	}

	if cfg.EnablePoolWorker {
		pool := pow.CreatePool(cfg, group)
		mng.tasker = pool
		mng.solHandler = pool
	} else {
		mng.tasker = pow.CreateTasker(cfg, database)
		mng.solHandler = pow.CreateSolutionHandler(cfg, submitter, database)
	}
	return mng, nil
}

// Start will start the mining run loop.
func (mgr *MiningMgr) Start(ctx context.Context) {
	mgr.Running = true
	ticker := time.NewTicker(mgr.cfg.MiningInterruptCheckInterval.Duration)

	// Start the mining group.
	go mgr.group.Mine(mgr.toMineInput, mgr.solutionOutput)

	for {
		select {
		// Boss wants us to quit for the day.
		case <-mgr.exitCh:
			mgr.Running = false
			return
		// Time to check for a new challenge and
		// while waiting resubmit any unsubmitted solutions.
		case <-ticker.C:
			mgr.newWork()
			if mgr.solutionPending != nil {
				if mgr.submit(mgr.solutionPending, ctx) {
					mgr.solutionPending = nil
				}
			}
<<<<<<< HEAD
		// New solution from the miner.
		case solution := <-mgr.solutionOutput:
			mgr.miningCtxCnl() // This does nothing, but run it to avoid context leak.
			if !mgr.submit(solution, ctx) {
				mgr.solutionPending = solution
			}

		}
	}
}
=======

			// Set this solution as pending so that if
			// any of the checks below fail and will be retried
			// when there is no new challenge.
			mgr.solutionPending = solution

			profitPercent, err := mgr.profit() // Call it regardless of whether we use it to set the metrics.
			if mgr.cfg.ProfitThreshold > 0 {
				if err != nil {
					level.Error(mgr.logger).Log("msg", "submit solution profit check", "err", err)
					continue
				}
				if profitPercent != -1 && profitPercent < int64(mgr.cfg.ProfitThreshold) {
					level.Debug(mgr.logger).Log("msg", "transaction not profitable, so will wait for the next cycle")
					continue
				}
			}

			lastSubmit, err := mgr.lastSubmit()
			if err != nil {
				level.Error(mgr.logger).Log("msg", "checking last submit time", "err", err)
			} else if lastSubmit < mgr.cfg.MinSubmitPeriod.Duration {
				level.Debug(mgr.logger).Log("msg", "min transaction submit threshold hasn't passed", "minSubmitPeriod", mgr.cfg.MinSubmitPeriod, "lastSubmit", lastSubmit)
				continue
			}
			tx, err := mgr.solHandler.Submit(ctx, solution)
			if err != nil {
				level.Error(mgr.logger).Log("msg", "submiting a solution", "err", err)
				mgr.submitFailCount.Inc()
				continue
			}
			level.Debug(mgr.logger).Log("msg", "submited a solution", "txHash", tx.Hash().String())
			mgr.saveGasUsed(ctx, tx)
			mgr.submitCount.Inc()
>>>>>>> 7d608833

// submit returns true when the provided solution has been submited without an error or
// with an error which can be ignored.
func (mgr *MiningMgr) submit(solution *pow.Result, ctx context.Context) bool {
	lastSubmit, err := mgr.lastMinerSubmit()
	if err != nil {
		level.Error(mgr.logger).Log("msg", "checking last submit time", "err", err)
	} else if lastSubmit < mgr.cfg.MinSubmitPeriod {
		level.Debug(mgr.logger).Log("msg", "min transaction submit threshold hasn't passed", "minSubmitPeriod", mgr.cfg.MinSubmitPeriod, "lastSubmit", lastSubmit)
		return false
	}

	var ids []int64
	for _, id := range solution.Work.Challenge.RequestIDs {
		ids = append(ids, id.Int64())
	}
	level.Debug(mgr.logger).Log("msg", "submitting solution", "reqIDs", fmt.Sprintf("%+v", ids))

	var profitPercent int64
	var slot int64
	if mgr.cfg.ProfitThreshold > 0 {
		profitPercent, slot, err = mgr.profit()
		if err != nil {
			level.Error(mgr.logger).Log("msg", "submit solution profit check", "err", err)
			return false
		}
		if profitPercent != -1 && profitPercent < int64(mgr.cfg.ProfitThreshold) {
			level.Debug(mgr.logger).Log("msg", "transaction not profitable, so will wait for the next cycle")
			return false
		}
	}

	tx, err := mgr.solHandler.Submit(ctx, solution)
	if err != nil {
		level.Error(mgr.logger).Log("msg", "submiting a solution", "err", err)
		mgr.submitFailCount.Inc()
		return false
	}
	level.Debug(mgr.logger).Log("msg", "submited a solution", "txHash", tx.Hash().String())
	mgr.saveGasUsed(ctx, tx)
	mgr.submitCount.Inc()
	mgr.submitProfit.With(prometheus.Labels{"slot": strconv.Itoa(int(slot))}).(prometheus.Gauge).Set(float64(profitPercent))

	return true
}

// newWork is non blocking worker that sends new work to the pow workers
// or re-sends a current pending solution to the submitter when the challenge hasn't changes.
func (mgr *MiningMgr) newWork() {
	if mgr.cfg.EnablePoolWorker {
		mgr.tasker.GetWork(mgr.toMineInput)
	} else {
		work := mgr.tasker.GetWork(nil)
		if work == nil {
			return
		}
		var ids []int64
		for _, id := range work.Challenge.RequestIDs {
			ids = append(ids, id.Int64())
		}
		// For oracle blocks that are more than 15mins old can submit any solution.
		// No need to send it for minging.
		if mgr.isInstantSubmit() {
			mgr.solutionOutput <- &pow.Result{Work: work, Nonce: "anything will work"}
		}
		level.Debug(mgr.logger).Log("msg", "sending new chalenge for mining", "reqIDs", fmt.Sprintf("%+v", ids))

		// Send it for mining with a timeout to expire when the difficulty is zero and
		// can submit any solution. The timeout will cancel the the mining and
		// the mining loop will return a random nonce as after the maxMiningTimeout any nonce will work.
		tm, err := mgr.timeOfLastNewValue()
		ctx, cancel := context.WithTimeout(context.Background(), maxMiningTimeout)
		if err != nil {
			level.Error(mgr.logger).Log("msg", "get TimeOfLastNewValueKey", "err", err)
		} else {
			now := time.Now()
			ctx, cancel = context.WithTimeout(context.Background(), now.Sub(tm))
		}
		mgr.miningCtxCnl = cancel // Not used, but needs to be called later to avoid leaks.
		work.TimeoutCtx = ctx
		mgr.toMineInput <- work

	}
}

// isInstantSubmit checks if the current oracle block is more than maxMiningTimeout old.
func (mgr *MiningMgr) isInstantSubmit() bool {
	tm, err := mgr.timeOfLastNewValue()
	if err != nil {
		level.Error(mgr.logger).Log("msg", "get TimeOfLastNewValueKey", "err", err)
		return false
	}
	now := time.Now()
	level.Debug(mgr.logger).Log("msg", "since last value", "time", now.Sub(tm))

	return now.Sub(tm) >= maxMiningTimeout
}

func (mgr *MiningMgr) timeOfLastNewValue() (time.Time, error) {
	timeOfLastNewValue, err := mgr.database.Get(db.TimeOfLastNewValueKey)
	if err != nil {
		return time.Time{}, errors.Wrap(err, "get TimeOfLastNewValueKey from db")
	}
	if len(timeOfLastNewValue) == 0 {
		return time.Time{}, errors.New("TimeOfLastNewValueKey is empty in the db")
	}

	t, err := hexutil.DecodeBig(string(timeOfLastNewValue))
	if err != nil {
		return time.Time{}, errors.Wrap(err, "decoding TimeOfLastNewValueKey from db")
	}
	return time.Unix(t.Int64(), 0), nil
}

func (mgr *MiningMgr) lastMinerSubmit() (time.Duration, error) {
	fromAddress := common.HexToAddress(mgr.cfg.PublicAddress)
	pubKey := strings.ToLower(fromAddress.Hex())

	address := common.HexToAddress(pubKey)
	dbKey := fmt.Sprintf("%s-%s", strings.ToLower(address.Hex()), db.TimeOutKey)
	last, err := mgr.database.Get(dbKey)
	if err != nil {
		return time.Duration(0), errors.Wrapf(err, "timeout retrieval error")
	}
	lastDecoded, err := hexutil.DecodeBig(string(last))
	if err != nil {
		return time.Duration(0), errors.Wrapf(err, "timeout key decode last:%v", last)
	}
	lastInt := lastDecoded.Int64()
	now := time.Now()
	var lastSubmit time.Duration
	if lastInt > 0 {
		tm := time.Unix(lastInt, 0)
		lastSubmit = now.Sub(tm)
	}

	return lastSubmit, nil
}

// currentReward returns the current TRB rewards converted to ETH.
// TODO[Krasi] This is a duplicate code from the tellor conract so
// Should add `currentReward` func to the contract to avoid this code duplication.
// Tracking issue https://github.com/tellor-io/TellorCore/issues/101
func (mgr *MiningMgr) currentReward() (*big.Int, error) {
	timeOfLastNewValue, err := mgr.contractGetter.GetUintVar(nil, rpc.Keccak256([]byte("timeOfLastNewValue")))
	if err != nil {
		return nil, errors.New("getting timeOfLastNewValue")
	}
	currentTotalTips, err := mgr.contractGetter.GetUintVar(nil, rpc.Keccak256([]byte("currentTotalTips")))
	if err != nil {
		return nil, errors.New("getting currentTotalTips")
	}

	timeDiff := big.NewInt(time.Now().Unix() - timeOfLastNewValue.Int64())
	trb := big.NewInt(1e18)
	rewardPerSec := big.NewInt(0).Div(trb, big.NewInt(300)) // 1 TRB every 5 minutes so total reward is timeDiff multiplied by reward per second.
	rewardTRB := big.NewInt(0).Mul(rewardPerSec, timeDiff)

	singleMinerTip := big.NewInt(0).Div(currentTotalTips, big.NewInt(10)) // Half of the tips are burned(remain in the contract) to reduce inflation.
	rewardWithTips := big.NewInt(0).Add(singleMinerTip, rewardTRB)

	if rewardWithTips == big.NewInt(0) {
		return big.NewInt(0), nil
	}

	return mgr.convertTRBtoETH(rewardWithTips)
}

func (mgr *MiningMgr) convertTRBtoETH(trb *big.Int) (*big.Int, error) {
	val, err := mgr.database.Get(db.QueriedValuePrefix + strconv.Itoa(tracker.RequestID_TRB_ETH))
	if err != nil {
		return nil, errors.New("getting the trb price from the db")
	}
	if len(val) == 0 {
		return nil, errors.New("the db doesn't have the trb price")
	}
	priceTRB, err := hexutil.DecodeBig(string(val))
	if err != nil {
		return nil, errors.New("decoding trb price from the db")
	}
	wei := big.NewInt(tellorCommon.WEI)
	precisionUpscale := big.NewInt(0).Div(wei, big.NewInt(tracker.PSRs[tracker.RequestID_TRB_ETH].Granularity()))
	priceTRB.Mul(priceTRB, precisionUpscale)

	eth := big.NewInt(0).Mul(priceTRB, trb)
	eth.Div(eth, big.NewInt(1e18))
	return eth, nil
}

func (mgr *MiningMgr) gasUsed() (*big.Int, *big.Int, error) {
	slotNum, err := mgr.contractGetter.GetUintVar(nil, rpc.Keccak256([]byte("slotProgress")))
	if err != nil {
		return nil, nil, errors.Wrap(err, "getting slotProgress")
	}
	// This is the price for the last transaction so increment +1
	// to get the price for next slot transaction.
	// Slots numbers should be from 0 to 4 so
	// use mod of 5 in order to save 5 as slot 0.
	slotNum.Add(slotNum, big.NewInt(1)).Mod(slotNum, big.NewInt(5))
	txID := tellorCommon.PriceTXs + slotNum.String()
	gas, err := mgr.database.Get(txID)
	if err != nil {
		return nil, nil, errors.New("getting the tx eth cost from the db")
	}
	// No price record in the db yet.
	if gas == nil {
		return big.NewInt(0), slotNum, nil
	}

	return big.NewInt(0).SetBytes(gas), slotNum, nil
}

// saveGasUsed calculates the price for a given slot.
// Since the transaction doesn't include the slot number it gets the slot number
// as soon as the transaction passes and
// saves it in the database for profit calculations.
// TODO[Krasi] To be more detirministic and simplify this
// should get the `slotProgress` and `gasUsed` from the `NonceSubmitted` event.
// At the moment there is a slight chance of a race condition if
// another transaction has passed between checking the transaction cost and
// checking the `slotProgress`
// Tracking issue https://github.com/tellor-io/TellorCore/issues/101
func (mgr *MiningMgr) saveGasUsed(ctx context.Context, tx *types.Transaction) {
	go func(tx *types.Transaction) {
		receipt, err := bind.WaitMined(ctx, mgr.ethClient, tx)
		if err != nil {
			level.Error(mgr.logger).Log("msg", "transaction result for calculating transaction cost", "err", err)
		}
		if receipt.Status != 1 {
			mgr.submitFailCount.Inc()
			level.Error(mgr.logger).Log("msg", "unsuccessful submitSolution transaction, not saving the tx cost in the db", "txHash", receipt.TxHash.String())
			return
		}

		gasUsed := big.NewInt(int64(receipt.GasUsed))
		slotNum, err := mgr.contractGetter.GetUintVar(nil, rpc.Keccak256([]byte("slotProgress")))
		if err != nil {
			level.Error(mgr.logger).Log("msg", "getting slotProgress for calculating transaction cost", "err", err)
		}

		txID := tellorCommon.PriceTXs + slotNum.String()
		_, err = mgr.database.Put(txID, gasUsed.Bytes())
		if err != nil {
			level.Error(mgr.logger).Log("msg", "saving transaction cost", "err", err)
		}
		level.Debug(mgr.logger).Log("msg", "saved transaction gas used", "txHash", receipt.TxHash.String(), "amount", gasUsed.Int64(), "slot", slotNum.Int64())
	}(tx)
}

// profit returns the profit in percents.
// When the transaction cost is unknown it returns -1 so
// that the caller can decide how to handle.
// Transaction cost is zero when the manager hasn't done any transactions yet.
// Each transaction cost is known for any siquential transactions.
func (mgr *MiningMgr) profit() (int64, error) {
	gasUsed, slotNum, err := mgr.gasUsed()
	if err != nil {
		return 0, errors.Wrap(err, "getting TX cost")
	}
	if gasUsed.Int64() == 0 {
		level.Debug(mgr.logger).Log("msg", "profit checking no data for gas used", "slot", slotNum)
		return -1, nil
	}
	gasPrice, err := mgr.ethClient.SuggestGasPrice(context.Background())
	if err != nil {
		return 0, errors.Wrap(err, "getting gas price")
	}
	reward, err := mgr.currentReward()
	if err != nil {
		return 0, errors.Wrap(err, "getting current rewards")
	}

	txCost := gasPrice.Mul(gasPrice, gasUsed)
	profit := big.NewInt(0).Sub(reward, txCost)
	profitPercent := big.NewInt(0).Div(profit, txCost).Int64() * 100
	level.Debug(mgr.logger).Log(
		"msg", "profit checking",
		"reward", fmt.Sprintf("%.2e", float64(reward.Int64())),
		"txCost", fmt.Sprintf("%.2e", float64(txCost.Int64())),
		"slot", slotNum,
		"profit", fmt.Sprintf("%.2e", float64(profit.Int64())),
		"profitMargin", profitPercent,
		"profitThreshold", mgr.cfg.ProfitThreshold,
	)

	mgr.submitProfit.With(prometheus.Labels{"slot": strconv.Itoa(int(slotNum.Int64()))}).(prometheus.Gauge).Set(float64(profitPercent))
	mgr.submitCost.With(prometheus.Labels{"slot": strconv.Itoa(int(slotNum.Int64()))}).(prometheus.Gauge).Set(float64(txCost.Int64()))
	mgr.submitReward.With(prometheus.Labels{"slot": strconv.Itoa(int(slotNum.Int64()))}).(prometheus.Gauge).Set(float64(reward.Int64()))

	return profitPercent, nil
}<|MERGE_RESOLUTION|>--- conflicted
+++ resolved
@@ -60,18 +60,16 @@
 	contractGetter  *proxy.TellorGetters
 	cfg             *config.Config
 
-	toMineInput     chan *pow.Work
-	solutionOutput  chan *pow.Result
+	toMineInput    chan *pow.Work
+	solutionOutput chan *pow.Result
+
 	submitCount     prometheus.Counter
 	submitFailCount prometheus.Counter
 	submitProfit    *prometheus.GaugeVec
-<<<<<<< HEAD
-
-	miningCtxCnl context.CancelFunc
-=======
 	submitCost      *prometheus.GaugeVec
 	submitReward    *prometheus.GaugeVec
->>>>>>> 7d608833
+
+	miningCtxCnl context.CancelFunc
 }
 
 // CreateMiningManager is the MiningMgr constructor.
@@ -186,53 +184,15 @@
 					mgr.solutionPending = nil
 				}
 			}
-<<<<<<< HEAD
 		// New solution from the miner.
 		case solution := <-mgr.solutionOutput:
 			mgr.miningCtxCnl() // This does nothing, but run it to avoid context leak.
 			if !mgr.submit(solution, ctx) {
 				mgr.solutionPending = solution
 			}
-
-		}
-	}
-}
-=======
-
-			// Set this solution as pending so that if
-			// any of the checks below fail and will be retried
-			// when there is no new challenge.
-			mgr.solutionPending = solution
-
-			profitPercent, err := mgr.profit() // Call it regardless of whether we use it to set the metrics.
-			if mgr.cfg.ProfitThreshold > 0 {
-				if err != nil {
-					level.Error(mgr.logger).Log("msg", "submit solution profit check", "err", err)
-					continue
-				}
-				if profitPercent != -1 && profitPercent < int64(mgr.cfg.ProfitThreshold) {
-					level.Debug(mgr.logger).Log("msg", "transaction not profitable, so will wait for the next cycle")
-					continue
-				}
-			}
-
-			lastSubmit, err := mgr.lastSubmit()
-			if err != nil {
-				level.Error(mgr.logger).Log("msg", "checking last submit time", "err", err)
-			} else if lastSubmit < mgr.cfg.MinSubmitPeriod.Duration {
-				level.Debug(mgr.logger).Log("msg", "min transaction submit threshold hasn't passed", "minSubmitPeriod", mgr.cfg.MinSubmitPeriod, "lastSubmit", lastSubmit)
-				continue
-			}
-			tx, err := mgr.solHandler.Submit(ctx, solution)
-			if err != nil {
-				level.Error(mgr.logger).Log("msg", "submiting a solution", "err", err)
-				mgr.submitFailCount.Inc()
-				continue
-			}
-			level.Debug(mgr.logger).Log("msg", "submited a solution", "txHash", tx.Hash().String())
-			mgr.saveGasUsed(ctx, tx)
-			mgr.submitCount.Inc()
->>>>>>> 7d608833
+		}
+	}
+}
 
 // submit returns true when the provided solution has been submited without an error or
 // with an error which can be ignored.
@@ -240,7 +200,7 @@
 	lastSubmit, err := mgr.lastMinerSubmit()
 	if err != nil {
 		level.Error(mgr.logger).Log("msg", "checking last submit time", "err", err)
-	} else if lastSubmit < mgr.cfg.MinSubmitPeriod {
+	} else if lastSubmit < mgr.cfg.MinSubmitPeriod.Duration {
 		level.Debug(mgr.logger).Log("msg", "min transaction submit threshold hasn't passed", "minSubmitPeriod", mgr.cfg.MinSubmitPeriod, "lastSubmit", lastSubmit)
 		return false
 	}
@@ -251,10 +211,8 @@
 	}
 	level.Debug(mgr.logger).Log("msg", "submitting solution", "reqIDs", fmt.Sprintf("%+v", ids))
 
-	var profitPercent int64
-	var slot int64
 	if mgr.cfg.ProfitThreshold > 0 {
-		profitPercent, slot, err = mgr.profit()
+		profitPercent, err := mgr.profit()
 		if err != nil {
 			level.Error(mgr.logger).Log("msg", "submit solution profit check", "err", err)
 			return false
@@ -274,8 +232,6 @@
 	level.Debug(mgr.logger).Log("msg", "submited a solution", "txHash", tx.Hash().String())
 	mgr.saveGasUsed(ctx, tx)
 	mgr.submitCount.Inc()
-	mgr.submitProfit.With(prometheus.Labels{"slot": strconv.Itoa(int(slot))}).(prometheus.Gauge).Set(float64(profitPercent))
-
 	return true
 }
 
