// Copyright (c) The Tellor Authors.
// Licensed under the MIT License.

package ops

import (
	"context"
	"fmt"
	"math/big"

	"github.com/ethereum/go-ethereum/accounts/abi/bind"
	"github.com/ethereum/go-ethereum/common"
	"github.com/go-kit/kit/log"
	"github.com/go-kit/kit/log/level"
	"github.com/pkg/errors"
	tellorCommon "github.com/tellor-io/TellorMiner/pkg/common"
	"github.com/tellor-io/TellorMiner/pkg/contracts/getter"
	"github.com/tellor-io/TellorMiner/pkg/rpc"
	"github.com/tellor-io/TellorMiner/pkg/util"
)

/**
 * This is the operational transfer component. Its purpose is to transfer tellor tokens
 */

func prepareTransfer(ctx context.Context, client rpc.ETHClient, instance *getter.TellorGetters, account tellorCommon.Account, amt *big.Int) (*bind.TransactOpts, error) {
	balance, err := instance.BalanceOf(nil, account.Address)
	if err != nil {
		return nil, errors.Wrap(err, "get balance")
	}
	fmt.Println("My balance", util.FormatERC20Balance(balance))
	if balance.Cmp(amt) < 0 {
		return nil, errors.Errorf("insufficient balance TRB actual: %v, requested: %v",
			util.FormatERC20Balance(balance),
			util.FormatERC20Balance(amt))
	}
	auth, err := PrepareEthTransaction(ctx, client, account)
	if err != nil {
<<<<<<< HEAD
		return nil, errors.Wrap(err, "preparing ethereum transaction")
=======
		return nil, errors.Wrap(err, "prepare ethereum transaction")
>>>>>>> f9a094c3
	}
	return auth, nil
}

func Transfer(ctx context.Context, logger log.Logger, client rpc.ETHClient, contract tellorCommon.Contract, account tellorCommon.Account, toAddress common.Address, amt *big.Int) error {
	auth, err := prepareTransfer(ctx, client, contract.Getter, account, amt)
	if err != nil {
		return errors.Wrap(err, "preparing transfer")
	}

	tx, err := contract.Caller.Transfer(auth, toAddress, amt)
	if err != nil {
<<<<<<< HEAD
		return errors.Wrap(err, "calling transfer")
=======
		return errors.Wrap(err, "contract")
>>>>>>> f9a094c3
	}
	level.Info(logger).Log("msg", "transferred", "amount", util.FormatERC20Balance(amt), "to", toAddress.String()[:12], "tx Hash", tx.Hash().Hex())
	return nil
}

func Approve(ctx context.Context, logger log.Logger, client rpc.ETHClient, contract tellorCommon.Contract, account tellorCommon.Account, _spender common.Address, amt *big.Int) error {
	auth, err := prepareTransfer(ctx, client, contract.Getter, account, amt)
	if err != nil {
		return errors.Wrap(err, "preparing transfer")
	}

	tx, err := contract.Caller.Approve(auth, _spender, amt)
	if err != nil {
		return errors.Wrap(err, "calling approve")
	}
	level.Info(logger).Log("msg", "approved", "amount", util.FormatERC20Balance(amt), "spender", _spender.String()[:12], "tx Hash", tx.Hash().Hex())
	return nil
}

func Balance(ctx context.Context, client rpc.ETHClient, getterInstance *getter.TellorGetters, addr common.Address) error {
	ethBalance, err := client.BalanceAt(context.Background(), addr, nil)
	if err != nil {
<<<<<<< HEAD
		return errors.Wrap(err, "get eth balance")
=======
		return errors.Wrap(err, "problem getting balance")
>>>>>>> f9a094c3
	}
	trbBalance, err := getterInstance.BalanceOf(nil, addr)
	if err != nil {
		return errors.Wrapf(err, "getting trb balance")
	}
	fmt.Printf("%s\n", addr.String())
	fmt.Printf("%10s ETH\n", util.FormatERC20Balance(ethBalance))
	fmt.Printf("%10s TRB\n", util.FormatERC20Balance(trbBalance))
	return nil
}<|MERGE_RESOLUTION|>--- conflicted
+++ resolved
@@ -36,11 +36,7 @@
 	}
 	auth, err := PrepareEthTransaction(ctx, client, account)
 	if err != nil {
-<<<<<<< HEAD
 		return nil, errors.Wrap(err, "preparing ethereum transaction")
-=======
-		return nil, errors.Wrap(err, "prepare ethereum transaction")
->>>>>>> f9a094c3
 	}
 	return auth, nil
 }
@@ -53,11 +49,7 @@
 
 	tx, err := contract.Caller.Transfer(auth, toAddress, amt)
 	if err != nil {
-<<<<<<< HEAD
 		return errors.Wrap(err, "calling transfer")
-=======
-		return errors.Wrap(err, "contract")
->>>>>>> f9a094c3
 	}
 	level.Info(logger).Log("msg", "transferred", "amount", util.FormatERC20Balance(amt), "to", toAddress.String()[:12], "tx Hash", tx.Hash().Hex())
 	return nil
@@ -80,11 +72,7 @@
 func Balance(ctx context.Context, client rpc.ETHClient, getterInstance *getter.TellorGetters, addr common.Address) error {
 	ethBalance, err := client.BalanceAt(context.Background(), addr, nil)
 	if err != nil {
-<<<<<<< HEAD
 		return errors.Wrap(err, "get eth balance")
-=======
-		return errors.Wrap(err, "problem getting balance")
->>>>>>> f9a094c3
 	}
 	trbBalance, err := getterInstance.BalanceOf(nil, addr)
 	if err != nil {
