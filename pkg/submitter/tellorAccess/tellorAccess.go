--- conflicted
+++ resolved
@@ -39,9 +39,7 @@
  */
 
 type Submitter struct {
-<<<<<<< HEAD
 	ctx             context.Context
-	mtx             sync.Mutex
 	close           context.CancelFunc
 	logger          log.Logger
 	cfg             Config
@@ -53,26 +51,9 @@
 	submitFailCount prometheus.Counter
 	submitValue     *prometheus.GaugeVec
 	psr             *psr.Psr
-	currentValue    map[int64]float64
+	lastSubmitValue map[int64]float64
 	lastSubmitTime  map[int64]time.Time
 	reqIDs          []int64
-=======
-	ctx              context.Context
-	close            context.CancelFunc
-	logger           log.Logger
-	cfg              Config
-	account          *ethereum.Account
-	client           contracts.ETHClient
-	contractInstance *contracts.ITellorAccess
-	transactor       transactor.Transactor
-	submitCount      prometheus.Counter
-	submitFailCount  prometheus.Counter
-	submitValue      *prometheus.GaugeVec
-	psr              *psr.Psr
-	lastSubmitValue  map[int64]float64
-	lastSubmitTime   map[int64]time.Time
-	reqIDs           []int64
->>>>>>> 6e40f61b
 }
 
 func New(
@@ -92,33 +73,18 @@
 	logger = log.With(logger, "component", ComponentName)
 	ctx, close := context.WithCancel(ctx)
 	submitter := &Submitter{
-<<<<<<< HEAD
-		ctx:            ctx,
-		close:          close,
-		client:         client,
-		cfg:            cfg,
-		account:        account,
-		logger:         logger,
-		contract:       contract,
-		transactor:     transactor,
-		psr:            psr,
-		reqIDs:         []int64{1, 2},
-		currentValue:   make(map[int64]float64),
-		lastSubmitTime: make(map[int64]time.Time),
-=======
-		ctx:              ctx,
-		close:            close,
-		client:           client,
-		cfg:              cfg,
-		account:          account,
-		logger:           logger,
-		contractInstance: contractInstance,
-		transactor:       transactor,
-		psr:              psr,
-		reqIDs:           []int64{1, 2},
-		lastSubmitValue:  make(map[int64]float64),
-		lastSubmitTime:   make(map[int64]time.Time),
->>>>>>> 6e40f61b
+		ctx:             ctx,
+		close:           close,
+		client:          client,
+		cfg:             cfg,
+		account:         account,
+		logger:          logger,
+		contract:        contract,
+		transactor:      transactor,
+		psr:             psr,
+		reqIDs:          []int64{1, 2},
+		lastSubmitValue: make(map[int64]float64),
+		lastSubmitTime:  make(map[int64]time.Time),
 		submitCount: promauto.NewCounter(prometheus.CounterOpts{
 			Namespace:   "telliot",
 			Subsystem:   ComponentName,
@@ -200,27 +166,15 @@
 }
 
 func (self *Submitter) Submit(reqID int64) error {
-<<<<<<< HEAD
-	ctx, cncl := context.WithTimeout(self.ctx, time.Minute)
-	defer cncl()
-	isReporter, err := self.contract.IsReporter(&bind.CallOpts{Context: ctx}, self.account.Address)
-	if err != nil {
-		return errors.Wrap(err, "checking reporter status")
-	}
-	if !isReporter {
-		return errors.Wrap(err, "addr not a reporter")
-	}
-=======
 	// ctx, cncl := context.WithTimeout(self.ctx, time.Minute)
 	// defer cncl()
-	// isReporter, err := self.contractInstance.IsReporter(&bind.CallOpts{Context: ctx}, self.account.Address)
+	// isReporter, err := self.contract.IsReporter(&bind.CallOpts{Context: ctx}, self.account.Address)
 	// if err != nil {
 	// 	return errors.Wrap(err, "checking reporter status")
 	// }
 	// if !isReporter {
 	// 	return errors.Wrap(err, "addr not a reporter")
 	// }
->>>>>>> 6e40f61b
 
 	val, err := self.psr.GetValue(reqID, time.Now())
 	if err != nil {
@@ -236,49 +190,16 @@
 		"val", val,
 	)
 
-<<<<<<< HEAD
-	f := func(auth *bind.TransactOpts) (*types.Transaction, error) {
-		_reqID := big.NewInt(reqID)
-		_val := big.NewInt(val)
-		return self.contract.SubmitValue(auth, _reqID, _val)
-	}
-	tx, recieipt, err := self.transactor.Transact(ctx, f)
-	if err != nil {
-		self.submitFailCount.Inc()
-		return errors.Wrap(err, "submiting a solution")
-	}
-
-	if recieipt.Status != types.ReceiptStatusSuccessful {
-		self.submitFailCount.Inc()
-		return errors.Wrapf(err, "submiting solution status not success status:%v, tx hash:%v", recieipt.Status, tx.Hash())
-	}
-	level.Info(self.logger).Log("msg", "successfully submited solution",
-		"txHash", tx.Hash().String(),
-		"nonce", tx.Nonce(),
-		"gasPrice", tx.GasPrice(),
-		"gasUsed", recieipt.GasUsed,
-		"gasLimit", tx.Gas(),
-		"data", fmt.Sprintf("%x", tx.Data()),
-	)
-	self.submitCount.Inc()
-
-	self.submitValue.With(
-		prometheus.Labels{
-			"id": strconv.Itoa(int(reqID)),
-		},
-	).(prometheus.Gauge).Set(float64(val))
-=======
 	// f := func(auth *bind.TransactOpts) (*types.Transaction, error) {
 	// 	_reqID := big.NewInt(reqID)
 	// 	_val := big.NewInt(val)
-	// 	return self.contractInstance.SubmitValue(auth, _reqID, _val)
+	// 	return self.contract.SubmitValue(auth, _reqID, _val)
 	// }
 	// tx, recieipt, err := self.transactor.Transact(ctx, f)
 	// if err != nil {
 	// 	self.submitFailCount.Inc()
 	// 	return errors.Wrap(err, "submiting a solution")
 	// }
->>>>>>> 6e40f61b
 
 	// if recieipt.Status != types.ReceiptStatusSuccessful {
 	// 	self.submitFailCount.Inc()
@@ -329,16 +250,9 @@
 		return true
 	}
 
-<<<<<<< HEAD
-func (self *Submitter) newSub(output chan *tellorAccess.TellorAccessNewValue) (event.Subscription, error) {
-	filterer, err := tellorAccess.NewTellorAccessFilterer(self.contract.Address, self.client)
-	if err != nil {
-		return nil, errors.Wrap(err, "getting filter instance")
-=======
 	lastSubmitValue, ok := self.lastSubmitValue[reqID]
 	if !ok {
 		level.Error(self.logger).Log("msg", "last value check - no record for last value")
->>>>>>> 6e40f61b
 	}
 
 	percentageChange := math.Abs((lastSubmitValue-float64(newVal))/lastSubmitValue) * 100
