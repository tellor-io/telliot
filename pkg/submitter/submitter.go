// Copyright (c) The Tellor Authors.
// Licensed under the MIT License.

package submitter

import (
	"context"
	"encoding/hex"
	"encoding/json"
	"fmt"
	"io/ioutil"
	"math/big"
	"os"
	"strconv"
	"time"

	"github.com/ethereum/go-ethereum/accounts/abi/bind"
	"github.com/ethereum/go-ethereum/common/hexutil"
	"github.com/ethereum/go-ethereum/core/types"
	"github.com/go-kit/kit/log"
	"github.com/go-kit/kit/log/level"
	"github.com/pkg/errors"
	"github.com/prometheus/client_golang/prometheus"
	"github.com/prometheus/client_golang/prometheus/promauto"
	tellorCommon "github.com/tellor-io/telliot/pkg/common"
	"github.com/tellor-io/telliot/pkg/config"
	"github.com/tellor-io/telliot/pkg/contracts"
	"github.com/tellor-io/telliot/pkg/db"
	"github.com/tellor-io/telliot/pkg/mining"
	"github.com/tellor-io/telliot/pkg/rpc"
	"github.com/tellor-io/telliot/pkg/tracker"
)

const ComponentName = "submitter"

/**
* The submitter has one purpose: to either submit the solution on-chain
* or to reject it if the miner has already submitted a solution for the challenge
* or the the solution's challenge does not match current challenge
 */

type Submitter struct {
	ctx              context.Context
	close            context.CancelFunc
	logger           log.Logger
	cfg              *config.Config
	proxy            db.DataServerProxy
	account          *rpc.Account
	client           contracts.ETHClient
	tellor           *contracts.ITellor
	currentChallenge *mining.MiningChallenge
	currentNonce     string
	currentValues    [5]*big.Int
	submitter        tellorCommon.TransactionSubmitter
	resultCh         chan *mining.Result
	submitCount      prometheus.Counter
	submitFailCount  prometheus.Counter
	submitProfit     *prometheus.GaugeVec
	submitCost       *prometheus.GaugeVec
	submitReward     *prometheus.GaugeVec
	lastSubmitCncl   context.CancelFunc
}

func CreateSubmitter(ctx context.Context, cfg *config.Config, logger log.Logger, client contracts.ETHClient, tellor *contracts.ITellor, account *rpc.Account, txSubmitter tellorCommon.TransactionSubmitter, proxy db.DataServerProxy) (*Submitter, chan *mining.Result) {
	ctx, close := context.WithCancel(ctx)
	submitter := &Submitter{
		client:    client,
		ctx:       ctx,
		close:     close,
		proxy:     proxy,
		submitter: txSubmitter,
		cfg:       cfg,
		resultCh:  make(chan *mining.Result),
		account:   account,
		logger:    logger,
		tellor:    tellor,
		submitCount: promauto.NewCounter(prometheus.CounterOpts{
			Namespace:   "telliot",
			Subsystem:   "mining",
			Name:        "submit_total",
			Help:        "The total number of submitted solutions",
			ConstLabels: prometheus.Labels{"account": account.Address.String()},
		}),
		submitFailCount: promauto.NewCounter(prometheus.CounterOpts{
			Namespace:   "telliot",
			Subsystem:   "mining",
			Name:        "submit_fails_total",
			Help:        "The total number of failed submission",
			ConstLabels: prometheus.Labels{"account": account.Address.String()},
		}),
		submitProfit: promauto.NewGaugeVec(prometheus.GaugeOpts{
			Namespace:   "telliot",
			Subsystem:   "mining",
			Name:        "submit_profit",
			Help:        "The current submit profit in percents",
			ConstLabels: prometheus.Labels{"account": account.Address.String()},
		},
			[]string{"slot"},
		),
		submitCost: promauto.NewGaugeVec(prometheus.GaugeOpts{
			Namespace:   "telliot",
			Subsystem:   "mining",
			Name:        "submit_cost",
			Help:        "The current submit cost in 1e18 eth",
			ConstLabels: prometheus.Labels{"account": account.Address.String()},
		},
			[]string{"slot"},
		),
		submitReward: promauto.NewGaugeVec(prometheus.GaugeOpts{
			Namespace:   "telliot",
			Subsystem:   "mining",
			Name:        "submit_reward",
			Help:        "The current reward in 1e18 eth",
			ConstLabels: prometheus.Labels{"account": account.Address.String()},
		},
			[]string{"slot"},
		),
	}

	return submitter, submitter.resultCh
}

func (s *Submitter) Start() error {
	for {
		select {
		case <-s.ctx.Done():
			return nil
		case result := <-s.resultCh:
			if s.lastSubmitCncl != nil {
				s.lastSubmitCncl()
			}
			var ctx context.Context
			ctx, s.lastSubmitCncl = context.WithCancel(s.ctx)

			level.Info(s.logger).Log("msg", "received a solution",
				"addr", result.Work.PublicAddr,
				"challenge", fmt.Sprintf("%x", result.Work.Challenge),
				"solution", result.Nonce,
				"difficulty", result.Work.Challenge.Difficulty,
				"requestIDs", fmt.Sprintf("%+v", result.Work.Challenge.RequestIDs),
			)
			s.handleSubmit(ctx, result)
		}
	}
}

func (s *Submitter) Stop() {
	if s.lastSubmitCncl != nil {
		s.lastSubmitCncl()
	}
	s.close()
	level.Info(s.logger).Log("msg", "submitter shutdown complete")
}

func (s *Submitter) blockUntilTimeToSubmit(newChallengeReplace context.Context) {
	var (
		lastSubmit time.Duration
		timestamp  *time.Time
		err        error
	)
	for {
		select {
		case <-newChallengeReplace.Done(): // The context was canceled from the main loop because new work arrived.
		default:
		}
		lastSubmit, timestamp, err = s.lastSubmit()
		if err != nil {
			level.Debug(s.logger).Log("msg", "checking last submit time", "err", err)
			time.Sleep(1 * time.Second)
			continue
		}
		break
	}
	if lastSubmit < s.cfg.Mine.MinSubmitPeriod.Duration {
		level.Debug(s.logger).Log("msg", "min transaction submit threshold hasn't passed", "minSubmitPeriod", s.cfg.Mine.MinSubmitPeriod, "lastSubmit", lastSubmit)
<<<<<<< HEAD
		timeToSubmit, cncl := context.WithDeadline(newChallengeReplace, timestamp.Add(15*time.Minute))
		defer cncl()
		select {
		case <-newChallengeReplace.Done(): // The context was canceled from the main loop because new work arrived.
		case <-timeToSubmit.Done(): // 15min since last submit has passed to can unblock.
		}
	}

=======
		timeToSubmit, cncl := context.WithDeadline(ctxNewChallenge, timestamp.Add(15*time.Minute))
		defer cncl()
		select {
		case <-ctxNewChallenge.Done(): // The context was canceled from the main loop because new work arrived.
		case <-timeToSubmit.Done(): // 15min since last submit has passed to can unblock.
		}
	}
>>>>>>> baf297dd
}

func (s *Submitter) handleSubmit(newChallengeReplace context.Context, result *mining.Result) {
	go func(newChallengeReplace context.Context, result *mining.Result) {
		ticker := time.NewTicker(1 * time.Second)
		for {
			select {
			case <-newChallengeReplace.Done(): // The context was canceled from the main loop because new work arrived.
				level.Info(s.logger).Log("msg", "canceled submit")
				return
			default:
				profitPercent, err := s.profit() // Call it regardless of whether we use so that is sets the exposed metrics.
				if err != nil {
					level.Error(s.logger).Log("msg", "submit solution profit check", "err", err)
					<-ticker.C
					continue
				}
				if s.cfg.Mine.ProfitThreshold > 0 {
					if profitPercent < int64(s.cfg.Mine.ProfitThreshold) {
						<-ticker.C
						continue
					} else { // Transaction is profitable.
						for {
							if statusID := s.getMinerStatus(); statusID != 1 { // I think status ID 3 was the status that allows to submit, but not sure need to double check the contract.
								level.Error(s.logger).Log("msg", "miner is not in a status that can submit", "statusID", statusID)
								<-ticker.C
								continue
							}
							s.blockUntilTimeToSubmit(newChallengeReplace)
							tx, err := s.Submit(newChallengeReplace, result)
							if err != nil {
								s.submitFailCount.Inc()
								level.Error(s.logger).Log("msg", "submiting a solution, retrying", "err", err, "account", s.account.Address.String())
								<-ticker.C
								continue
							}
							level.Debug(s.logger).Log("msg", "submited a solution", "txHash", tx.Hash().String(), "account", s.account.Address.String())
							s.saveGasUsed(newChallengeReplace, tx)
							s.submitCount.Inc()
							return
						}
					}
				}
			}
		}
	}(newChallengeReplace, result)
}

func (s *Submitter) Submit(ctx context.Context, result *mining.Result) (*types.Transaction, error) {
	challenge := result.Work.Challenge
	nonce := result.Nonce
	s.currentChallenge = challenge
	s.currentNonce = nonce

	// The submit contains values for 5 data IDs so add them here.
	for i := 0; i < 5; i++ {
		valKey := fmt.Sprintf("%s%d", db.QueriedValuePrefix, challenge.RequestIDs[i].Uint64())
		m, err := s.proxy.BatchGet([]string{valKey})
		if err != nil {
			return nil, errors.Wrapf(err, "retrieve pricing data for current request id")
		}
		val := m[valKey]
		var value *big.Int
		if len(val) == 0 {
			jsonFile, err := os.Open(s.cfg.ManualDataFile)
			if err != nil {
				return nil, errors.Wrapf(err, "manualData read Error")
			}
			defer jsonFile.Close()
			byteValue, _ := ioutil.ReadAll(jsonFile)
			var result map[string]map[string]uint
			_ = json.Unmarshal([]byte(byteValue), &result)
			_id := strconv.FormatUint(challenge.RequestIDs[i].Uint64(), 10)
			val := result[_id]["VALUE"]
			if val == 0 {
				return nil, errors.Errorf("retrieve pricing data for current request id")
			}
			value = big.NewInt(int64(val))
		} else {
			value, err = hexutil.DecodeBig(string(val))
			if err != nil {
				if challenge.RequestIDs[i].Uint64() > tracker.MaxPSRID() {
					level.Error(s.logger).Log(
						"msg", "decoding price value prior to submiting solution",
						"err", err,
					)
					if len(val) == 0 {
						level.Error(s.logger).Log("msg", "0 value being submitted")
						s.currentValues[i] = big.NewInt(0)
					}
					continue
				}
				return nil, errors.Errorf("no value in database,  reg id:%v", challenge.RequestIDs[i].Uint64())
			}
		}
		s.currentValues[i] = value
	}

	// Submit the solution.
	tx, err := s.submitter.Submit(ctx, s.proxy, "submitSolution", s.submit)
	if err == nil {
		return tx, nil
	}
	level.Error(s.logger).Log("msg", "submit solution", "pubkey", s.submitter.Address().String())
	return nil, errors.New("submitting solution txn by any account")
}

func (s *Submitter) getMinerStatus() int64 {
	// Check if the staked account is in dispute before sending a transaction.
	v, dispute := s.IsInDispute()
	if dispute {
		return -1
	}
	if len(v) == 0 {
		level.Error(s.logger).Log("msg", "no status result. this usually means no connection to the DB")
		return -1
	}

	status, _ := hexutil.DecodeBig(string(v))
	return status.Int64()
}

func (s *Submitter) submit(ctx context.Context, contract tellorCommon.ContractInterface) (*types.Transaction, error) {

	txn, err := contract.SubmitSolution(
		s.currentNonce,
		s.currentChallenge.RequestIDs,
		s.currentValues)
	if err != nil {
		return nil, err
	}

	return txn, err
}

func (s *Submitter) lastSubmit() (time.Duration, *time.Time, error) {
	address := "000000000000000000000000" + s.account.Address.Hex()[2:]
	decoded, err := hex.DecodeString(address)
	if err != nil {
		return 0, nil, errors.Wrapf(err, "decoding address")
	}
	last, err := s.tellor.GetUintVar(nil, rpc.Keccak256(decoded))

	if err != nil {
		return 0, nil, errors.Wrapf(err, "getting last submit time for:%v", s.account.Address.String())
	}
	// The Miner has never submitted so put a timestamp at the beginning of unix time.
	if last.Int64() == 0 {
		last.Set(big.NewInt(1))
	}

	lastInt := last.Int64()
	now := time.Now()
	var lastSubmit time.Duration
	var tm time.Time
	if lastInt > 0 {
		tm = time.Unix(lastInt, 0)
		lastSubmit = now.Sub(tm)
	}

	return lastSubmit, &tm, nil
}

func (s *Submitter) IsInDispute() ([]byte, bool) {
	// Start the miner.
	var err error
	v, err := s.proxy.Get(db.DisputeStatusKeyFor(s.account.Address))
	if err != nil {
		level.Warn(s.logger).Log("msg", "getting dispute status. Check if staked", "err", err)
	}
	if len(v) != 0 {
		return v, false
	}
	return v, true
}

// saveGasUsed calculates the price for a given slot.
// Since the transaction doesn't include the slot number it gets the slot number
// as soon as the transaction passes and
// saves it in the database for profit calculations.
// TODO[Krasi] To be more detirministic and simplify this
// should get the `_SLOT_PROGRESS` and `gasUsed` from the `NonceSubmitted` event.
// At the moment there is a slight chance of a race condition if
// another transaction has passed between checking the transaction cost and
// checking the `_SLOT_PROGRESS`
// Tracking issue https://github.com/tellor-io/TellorCore/issues/101
func (s *Submitter) saveGasUsed(ctx context.Context, tx *types.Transaction) {
	go func(tx *types.Transaction) {
		receipt, err := bind.WaitMined(ctx, s.client, tx)
		if err != nil {
			level.Error(s.logger).Log("msg", "transaction result for calculating transaction cost", "err", err)
		}
		if receipt.Status != 1 {
			s.submitFailCount.Inc()
			level.Error(s.logger).Log("msg", "unsuccessful submitSolution transaction, not saving the tx cost in the db", "txHash", receipt.TxHash.String())
			return
		}

		gasUsed := big.NewInt(int64(receipt.GasUsed))
		slotNum, err := s.tellor.GetUintVar(nil, rpc.Keccak256([]byte("_SLOT_PROGRESS")))
		if err != nil {
			level.Error(s.logger).Log("msg", "getting _SLOT_PROGRESS for calculating transaction cost", "err", err)
		}

		txID := tellorCommon.PriceTXs + slotNum.String()
		err = s.proxy.Put(txID, gasUsed.Bytes())
		if err != nil {
			level.Error(s.logger).Log("msg", "saving transaction cost", "err", err)
		}
		level.Debug(s.logger).Log("msg", "saved transaction gas used", "txHash", receipt.TxHash.String(), "amount", gasUsed.Int64(), "slot", slotNum.Int64())
	}(tx)
}

// currentReward returns the current TRB rewards converted to ETH.
// TODO[Krasi] This is a duplicate code from the tellor conract so
// Should add `currentReward` func to the contract to avoid this code duplication.
// Tracking issue https://github.com/tellor-io/TellorCore/issues/101
func (s *Submitter) currentReward() (*big.Int, error) {
	timeOfLastNewValue, err := s.tellor.GetUintVar(nil, rpc.Keccak256([]byte("_TIME_OF_LAST_NEW_VALUE")))
	if err != nil {
		return nil, errors.New("getting _TIME_OF_LAST_NEW_VALUE")
	}
	totalTips, err := s.tellor.GetUintVar(nil, rpc.Keccak256([]byte("_CURRENT_TOTAL_TIPS")))
	if err != nil {
		return nil, errors.New("getting _CURRENT_TOTAL_TIPS")
	}

	timeDiff := big.NewInt(time.Now().Unix() - timeOfLastNewValue.Int64())
	trb := big.NewInt(1e18)
	rewardPerSec := big.NewInt(0).Div(trb, big.NewInt(300)) // 1 TRB every 5 minutes so total reward is timeDiff multiplied by reward per second.
	rewardTRB := big.NewInt(0).Mul(rewardPerSec, timeDiff)

	singleMinerTip := big.NewInt(0).Div(totalTips, big.NewInt(10)) // Half of the tips are burned(remain in the contract) to reduce inflation.
	rewardWithTips := big.NewInt(0).Add(singleMinerTip, rewardTRB)

	if rewardWithTips == big.NewInt(0) {
		return big.NewInt(0), nil
	}

	return s.convertTRBtoETH(rewardWithTips)
}

func (s *Submitter) convertTRBtoETH(trb *big.Int) (*big.Int, error) {
	val, err := s.proxy.Get(db.QueriedValuePrefix + strconv.Itoa(tracker.RequestID_TRB_ETH))
	if err != nil {
		return nil, errors.New("getting the trb price from the db")
	}
	if len(val) == 0 {
		return nil, errors.New("the db doesn't have the trb price")
	}
	priceTRB, err := hexutil.DecodeBig(string(val))
	if err != nil {
		return nil, errors.New("decoding trb price from the db")
	}
	wei := big.NewInt(tellorCommon.WEI)
	precisionUpscale := big.NewInt(0).Div(wei, big.NewInt(tracker.PSRs[tracker.RequestID_TRB_ETH].Granularity()))
	priceTRB.Mul(priceTRB, precisionUpscale)

	eth := big.NewInt(0).Mul(priceTRB, trb)
	eth.Div(eth, big.NewInt(1e18))
	return eth, nil
}

func (s *Submitter) gasUsed() (*big.Int, *big.Int, error) {
	slotNum, err := s.tellor.GetUintVar(nil, rpc.Keccak256([]byte("_SLOT_PROGRESS")))
	if err != nil {
		return nil, nil, errors.Wrap(err, "getting _SLOT_PROGRESS")
	}
	// This is the price for the last transaction so increment +1
	// to get the price for next slot transaction.
	// Slots numbers should be from 0 to 4 so
	// use mod of 5 in order to save 5 as slot 0.
	slotNum.Add(slotNum, big.NewInt(1)).Mod(slotNum, big.NewInt(5))
	txID := tellorCommon.PriceTXs + slotNum.String()
	gas, err := s.proxy.Get(txID)
	if err != nil {
		return nil, nil, errors.New("getting the tx eth cost from the db")
	}

	// No price record in the db yet.
	if gas == nil {
		return big.NewInt(0), slotNum, nil
	}

	return big.NewInt(0).SetBytes(gas), slotNum, nil
}

// profit returns the profit in percents.
// When the transaction cost is unknown it returns -1 so
// that the caller can decide how to handle.
// Transaction cost is zero when the manager hasn't done any transactions yet.
// Each transaction cost is known for any siquential transactions.
func (s *Submitter) profit() (int64, error) {
	gasUsed, slotNum, err := s.gasUsed()
	if err != nil {
		return 0, errors.Wrap(err, "getting TX cost")
	}
	if gasUsed.Int64() == 0 {
		level.Debug(s.logger).Log("msg", "profit checking:no data for gas used", "slot", slotNum)
		return -100, nil
	}
	gasPrice, err := s.client.SuggestGasPrice(context.Background())
	if err != nil {
		return 0, errors.Wrap(err, "getting gas price")
	}
	reward, err := s.currentReward()
	if err != nil {
		return 0, errors.Wrap(err, "getting current rewards")
	}

	txCost := gasPrice.Mul(gasPrice, gasUsed)
	profit := big.NewInt(0).Sub(reward, txCost)
	profitPercentFloat := float64(profit.Int64()) / float64(txCost.Int64()) * 100
	profitPercent := int64(profitPercentFloat)
	level.Debug(s.logger).Log(
		"msg", "profit checking",
		"reward", fmt.Sprintf("%.2e", float64(reward.Int64())),
		"txCost", fmt.Sprintf("%.2e", float64(txCost.Int64())),
		"slot", slotNum,
		"profit", fmt.Sprintf("%.2e", float64(profit.Int64())),
		"profitMargin", profitPercent,
		"profitThreshold", s.cfg.Mine.ProfitThreshold,
	)

	s.submitProfit.With(prometheus.Labels{"slot": strconv.Itoa(int(slotNum.Int64()))}).(prometheus.Gauge).Set(float64(profitPercent))
	s.submitCost.With(prometheus.Labels{"slot": strconv.Itoa(int(slotNum.Int64()))}).(prometheus.Gauge).Set(float64(txCost.Int64()))
	s.submitReward.With(prometheus.Labels{"slot": strconv.Itoa(int(slotNum.Int64()))}).(prometheus.Gauge).Set(float64(reward.Int64()))

	return profitPercent, nil
}<|MERGE_RESOLUTION|>--- conflicted
+++ resolved
@@ -173,7 +173,6 @@
 	}
 	if lastSubmit < s.cfg.Mine.MinSubmitPeriod.Duration {
 		level.Debug(s.logger).Log("msg", "min transaction submit threshold hasn't passed", "minSubmitPeriod", s.cfg.Mine.MinSubmitPeriod, "lastSubmit", lastSubmit)
-<<<<<<< HEAD
 		timeToSubmit, cncl := context.WithDeadline(newChallengeReplace, timestamp.Add(15*time.Minute))
 		defer cncl()
 		select {
@@ -181,16 +180,6 @@
 		case <-timeToSubmit.Done(): // 15min since last submit has passed to can unblock.
 		}
 	}
-
-=======
-		timeToSubmit, cncl := context.WithDeadline(ctxNewChallenge, timestamp.Add(15*time.Minute))
-		defer cncl()
-		select {
-		case <-ctxNewChallenge.Done(): // The context was canceled from the main loop because new work arrived.
-		case <-timeToSubmit.Done(): // 15min since last submit has passed to can unblock.
-		}
-	}
->>>>>>> baf297dd
 }
 
 func (s *Submitter) handleSubmit(newChallengeReplace context.Context, result *mining.Result) {
