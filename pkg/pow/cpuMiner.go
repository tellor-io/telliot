--- conflicted
+++ resolved
@@ -39,12 +39,8 @@
 		nn := strconv.FormatUint(i, 10)
 		hashInput = hashInput[:baseLen]
 		hashInput = append(hashInput, []byte(nn)...)
-<<<<<<< HEAD
-		if err := rpc.HashFn(hashInput, numHash); err != nil {
-=======
 		numHash, err := rpc.HashFn(hashInput)
 		if err != nil {
->>>>>>> a6a54395
 			return "", 0, err
 		}
 		x.Mod(numHash, hash.difficulty)
