--- conflicted
+++ resolved
@@ -16,12 +16,8 @@
 	"github.com/ethereum/go-ethereum/accounts/abi"
 	"github.com/ethereum/go-ethereum/accounts/abi/bind"
 	"github.com/ethereum/go-ethereum/common"
-<<<<<<< HEAD
 	"github.com/go-kit/kit/log"
 	"github.com/go-kit/kit/log/level"
-	"github.com/tellor-io/TellorMiner/abi/contracts1"
-=======
->>>>>>> 126b3426
 	tellorCommon "github.com/tellor-io/TellorMiner/pkg/common"
 	"github.com/tellor-io/TellorMiner/pkg/config"
 	"github.com/tellor-io/TellorMiner/pkg/contracts/tellor"
@@ -153,7 +149,6 @@
 			blockTime = time.Unix(int64(header.Time), 0)
 			blockTimes[l.BlockNumber] = blockTime
 		}
-<<<<<<< HEAD
 		reqID := nonceSubmit.RequestId.Uint64()
 		result := CheckValueAtTime(reqID, nonceSubmit.Value, blockTime)
 		if result == nil {
@@ -170,13 +165,6 @@
 				} else {
 					s += fmt.Sprintf("%s after\n", (-delta).String())
 				}
-=======
-		for i, reqID := range nonceSubmit.RequestId {
-			result := CheckValueAtTime(nonceSubmit.RequestId[i].Uint64(), nonceSubmit.Value[i], blockTime)
-			if result == nil {
-				disputeLogger.Warn("no value data for reqID %d at %s", reqID, blockTime)
-				continue
->>>>>>> 126b3426
 			}
 
 			if !result.WithinRange {
@@ -197,15 +185,10 @@
 				if err != nil {
 					disputeLogger.Error("failed to save dispute data to %s: %v", filename, err)
 				}
-			} else {
-				disputeLogger.Info("value of %s for requestid %d at %s appears to be within expected range", nonceSubmit.Value, reqID, blockTime.String())
-			}
-<<<<<<< HEAD
+			} 
 		} else {
 			level.Info(logger).Log("msg", "value appears to be within expected range", "reqID", reqID, "value", nonceSubmit.Value, "blockTime", blockTime.String())
 		}
-=======
->>>>>>> 126b3426
 
 		}
 	}
