--- conflicted
+++ resolved
@@ -17,11 +17,7 @@
 	"github.com/go-kit/kit/log/level"
 	"github.com/pkg/errors"
 	"github.com/tellor-io/telliot/pkg/config"
-<<<<<<< HEAD
-	"github.com/tellor-io/telliot/pkg/contracts/proxy"
-=======
 	"github.com/tellor-io/telliot/pkg/contracts"
->>>>>>> 8c743396
 	"github.com/tellor-io/telliot/pkg/db"
 	"github.com/tellor-io/telliot/pkg/rpc"
 )
@@ -52,20 +48,6 @@
 
 	_fromAddress := b.account.Address.String()
 
-<<<<<<< HEAD
-	//get address from config
-	_fromAddress := cfg.PublicAddress
-	_conAddress := cfg.ContractAddress
-
-	//convert to address
-	contractAddress := common.HexToAddress(_conAddress)
-
-	instance, err := proxy.NewTellorGetters(contractAddress, client)
-	if err != nil {
-		return errors.Wrap(err, "creating instance")
-	}
-=======
->>>>>>> 8c743396
 	address := "000000000000000000000000" + _fromAddress[2:]
 	decoded, err := hex.DecodeString(address)
 	if err != nil {
