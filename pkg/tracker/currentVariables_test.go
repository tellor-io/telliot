--- conflicted
+++ resolved
@@ -9,10 +9,7 @@
 	"testing"
 
 	tellorCommon "github.com/tellor-io/TellorMiner/pkg/common"
-<<<<<<< HEAD
 	"github.com/tellor-io/TellorMiner/pkg/config"
-=======
->>>>>>> 126b3426
 	"github.com/tellor-io/TellorMiner/pkg/testutil"
 
 	"github.com/ethereum/go-ethereum/common/hexutil"
@@ -32,7 +29,7 @@
 	t.Cleanup(cleanup)
 
 	tracker := &CurrentVariablesTracker{}
-<<<<<<< HEAD
+
 	ctx := context.WithValue(context.Background(), tellorCommon.ClientContextKey, client)
 	ctx = context.WithValue(ctx, tellorCommon.DBContextKey, DB)
 
@@ -50,11 +47,6 @@
 	logger := testutil.SetupLogger()
 	fmt.Println("Working to Line 41")
 	err = tracker.Exec(ctx, logger)
-=======
-
-	fmt.Println("Working to Line 41")
-	err := tracker.Exec(ctx)
->>>>>>> 126b3426
 	if err != nil {
 		t.Fatal(err)
 	}
