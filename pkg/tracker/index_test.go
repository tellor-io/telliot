// Copyright (c) The Tellor Authors.
// Licensed under the MIT License.

package tracker

import (
	"fmt"
	"testing"

	"github.com/ethereum/go-ethereum/common/hexutil"

	"github.com/tellor-io/TellorMiner/pkg/common"
	"github.com/tellor-io/TellorMiner/pkg/db"
	"github.com/tellor-io/TellorMiner/pkg/testutil"
)

func TestPSR(t *testing.T) {
	ctx, _, cleanup := testutil.CreateContext(t)
	t.Cleanup(cleanup)
	psr, err := BuildIndexTrackers()
	if err != nil {
		t.Fatal(err)
	}
	for idx := range psr {
<<<<<<< HEAD
		if _, ok := psr[idx].(*IndexTracker).Source.(*JSONfile); ok {
			psr[idx].(*IndexTracker).Source = &JSONfile{filepath.Join("..", "..", "configs", "manualData.json")}
		}
		err = psr[idx].Exec(ctx)
=======
		err = psr[idx].Exec(ctx, logger)
>>>>>>> 2696dedd
		psrStr := psr[idx].String()
		if err != nil {
			t.Fatalf("failed to execute psr: %s %v", psrStr, err)
		}
	}
	val, err := ctx.Value(common.DBContextKey).(db.DB).Get(fmt.Sprintf("qv_%d", 1))
	if err != nil {
		t.Fatal(err)
	}
	if val == nil {
		t.Fatal(fmt.Errorf("Expected a value stored for request ID 1"))
	}
	intVal, err := hexutil.DecodeBig(string(val))
	if err != nil {
		t.Fatal(err)
	}
	fmt.Println("DB value", intVal)
}<|MERGE_RESOLUTION|>--- conflicted
+++ resolved
@@ -22,14 +22,7 @@
 		t.Fatal(err)
 	}
 	for idx := range psr {
-<<<<<<< HEAD
-		if _, ok := psr[idx].(*IndexTracker).Source.(*JSONfile); ok {
-			psr[idx].(*IndexTracker).Source = &JSONfile{filepath.Join("..", "..", "configs", "manualData.json")}
-		}
 		err = psr[idx].Exec(ctx)
-=======
-		err = psr[idx].Exec(ctx, logger)
->>>>>>> 2696dedd
 		psrStr := psr[idx].String()
 		if err != nil {
 			t.Fatalf("failed to execute psr: %s %v", psrStr, err)
