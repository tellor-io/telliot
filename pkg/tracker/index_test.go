--- conflicted
+++ resolved
@@ -24,14 +24,7 @@
 		t.Fatal(err)
 	}
 	for idx := range psr {
-<<<<<<< HEAD
-		if _, ok := psr[idx].(*IndexTracker).Source.(*JSONfile); ok {
-			psr[idx].(*IndexTracker).Source = &JSONfile{filepath.Join("..", "..", "configs", "manualData.json")}
-		}
 		err = psr[idx].Exec(ctx, logger)
-=======
-		err = psr[idx].Exec(ctx)
->>>>>>> 6c05dd45
 		psrStr := psr[idx].String()
 		if err != nil {
 			t.Fatalf("failed to execute psr: %s %v", psrStr, err)
