--- conflicted
+++ resolved
@@ -106,17 +106,9 @@
 
 	reqID := string(resp.dbVals[RequestIdKey])
 	diff := string(resp.dbVals[DifficultyKey])
-<<<<<<< HEAD
-	if reqID != "1" {
-		t.Fatalf("Expected result map to map request id to '1':%v", resp.dbVals)
-	}
-	if diff != "2" {
-		t.Fatalf("Expected difficulty to be mapped to '2':%v", resp.dbVals)
-	}
-=======
+
 	testutil.Equals(t, reqID, "1", "Expected result map to map request id to '1': %v", resp.dbVals)
 	testutil.Equals(t, diff, "2", "Expected difficulty to be mapped to '2': %v", resp.dbVals)
->>>>>>> e8dfc137
 
 }
 
